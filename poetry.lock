[[package]]
name = "absl-py"
version = "1.1.0"
description = "Abseil Python Common Libraries, see https://github.com/abseil/abseil-py."
category = "dev"
optional = false
python-versions = ">=3.6"

[[package]]
name = "adal"
version = "1.2.7"
description = "Note: This library is already replaced by MSAL Python, available here: https://pypi.org/project/msal/ .ADAL Python remains available here as a legacy. The ADAL for Python library makes it easy for python application to authenticate to Azure Active Directory (AAD) in order to access AAD protected web resources."
category = "dev"
optional = false
python-versions = "*"

[package.dependencies]
cryptography = ">=1.1.0"
PyJWT = ">=1.0.0,<3"
python-dateutil = ">=2.1.0,<3"
requests = ">=2.0.0,<3"

[[package]]
name = "appnope"
version = "0.1.3"
description = "Disable App Nap on macOS >= 10.9"
category = "dev"
optional = false
python-versions = "*"

[[package]]
name = "argparse"
version = "1.4.0"
description = "Python command-line parsing library"
category = "dev"
optional = false
python-versions = "*"

[[package]]
name = "astunparse"
version = "1.6.3"
description = "An AST unparser for Python"
category = "dev"
optional = false
python-versions = "*"

[package.dependencies]
six = ">=1.6.1,<2.0"

[[package]]
name = "atomicwrites"
version = "1.4.1"
description = "Atomic file writes."
category = "dev"
optional = false
python-versions = ">=2.7, !=3.0.*, !=3.1.*, !=3.2.*, !=3.3.*"

[[package]]
name = "attrs"
version = "21.4.0"
description = "Classes Without Boilerplate"
category = "dev"
optional = false
python-versions = ">=2.7, !=3.0.*, !=3.1.*, !=3.2.*, !=3.3.*, !=3.4.*"

[package.extras]
dev = ["coverage[toml] (>=5.0.2)", "hypothesis", "pympler", "pytest (>=4.3.0)", "six", "mypy", "pytest-mypy-plugins", "zope.interface", "furo", "sphinx", "sphinx-notfound-page", "pre-commit", "cloudpickle"]
docs = ["furo", "sphinx", "zope.interface", "sphinx-notfound-page"]
tests = ["coverage[toml] (>=5.0.2)", "hypothesis", "pympler", "pytest (>=4.3.0)", "six", "mypy", "pytest-mypy-plugins", "zope.interface", "cloudpickle"]
tests_no_zope = ["coverage[toml] (>=5.0.2)", "hypothesis", "pympler", "pytest (>=4.3.0)", "six", "mypy", "pytest-mypy-plugins", "cloudpickle"]

[[package]]
name = "azure-common"
version = "1.1.28"
description = "Microsoft Azure Client Library for Python (Common)"
category = "dev"
optional = false
python-versions = "*"

[[package]]
name = "azure-storage-blob"
version = "2.1.0"
description = "Microsoft Azure Storage Blob Client Library for Python"
category = "dev"
optional = false
python-versions = "*"

[package.dependencies]
azure-common = ">=1.1.5"
azure-storage-common = ">=2.1,<3.0"

[[package]]
name = "azure-storage-common"
version = "2.1.0"
description = "Microsoft Azure Storage Common Client Library for Python"
category = "dev"
optional = false
python-versions = "*"

[package.dependencies]
azure-common = ">=1.1.5"
cryptography = "*"
python-dateutil = "*"
requests = "*"

[[package]]
name = "backcall"
version = "0.2.0"
description = "Specifications for callback functions passed in to an API"
category = "dev"
optional = false
python-versions = "*"

[[package]]
name = "cachetools"
version = "5.2.0"
description = "Extensible memoizing collections and decorators"
category = "dev"
optional = false
python-versions = "~=3.7"

[[package]]
name = "certifi"
version = "2022.6.15"
description = "Python package for providing Mozilla's CA Bundle."
category = "main"
optional = false
python-versions = ">=3.6"

[[package]]
name = "cffi"
version = "1.15.1"
description = "Foreign Function Interface for Python calling C code."
category = "dev"
optional = false
python-versions = "*"

[package.dependencies]
pycparser = "*"

[[package]]
name = "cfgv"
version = "3.3.1"
description = "Validate configuration and produce human readable error messages."
category = "dev"
optional = false
python-versions = ">=3.6.1"

[[package]]
name = "charset-normalizer"
version = "2.1.0"
description = "The Real First Universal Charset Detector. Open, modern and actively maintained alternative to Chardet."
category = "main"
optional = false
python-versions = ">=3.6.0"

[package.extras]
unicode_backport = ["unicodedata2"]

[[package]]
name = "click"
version = "8.1.3"
description = "Composable command line interface toolkit"
category = "main"
optional = false
python-versions = ">=3.7"

[package.dependencies]
colorama = {version = "*", markers = "platform_system == \"Windows\""}
importlib-metadata = {version = "*", markers = "python_version < \"3.8\""}

[[package]]
name = "colorama"
version = "0.4.5"
description = "Cross-platform colored terminal text."
category = "main"
optional = false
python-versions = ">=2.7, !=3.0.*, !=3.1.*, !=3.2.*, !=3.3.*, !=3.4.*"

[[package]]
name = "coverage"
version = "6.4.2"
description = "Code coverage measurement for Python"
category = "dev"
optional = false
python-versions = ">=3.7"

[package.dependencies]
tomli = {version = "*", optional = true, markers = "python_full_version <= \"3.11.0a6\" and extra == \"toml\""}

[package.extras]
toml = ["tomli"]

[[package]]
name = "cryptography"
version = "37.0.4"
description = "cryptography is a package which provides cryptographic recipes and primitives to Python developers."
category = "dev"
optional = false
python-versions = ">=3.6"

[package.dependencies]
cffi = ">=1.12"

[package.extras]
docs = ["sphinx (>=1.6.5,!=1.8.0,!=3.1.0,!=3.1.1)", "sphinx-rtd-theme"]
docstest = ["pyenchant (>=1.6.11)", "twine (>=1.12.0)", "sphinxcontrib-spelling (>=4.0.1)"]
pep8test = ["black", "flake8", "flake8-import-order", "pep8-naming"]
sdist = ["setuptools_rust (>=0.11.4)"]
ssh = ["bcrypt (>=3.1.5)"]
test = ["pytest (>=6.2.0)", "pytest-benchmark", "pytest-cov", "pytest-subtests", "pytest-xdist", "pretend", "iso8601", "pytz", "hypothesis (>=1.11.4,!=3.79.2)"]

[[package]]
name = "decorator"
version = "5.1.1"
description = "Decorators for Humans"
category = "dev"
optional = false
python-versions = ">=3.5"

[[package]]
name = "distlib"
version = "0.3.4"
description = "Distribution utilities"
category = "dev"
optional = false
python-versions = "*"

[[package]]
name = "filelock"
version = "3.7.1"
description = "A platform independent file lock."
category = "dev"
optional = false
python-versions = ">=3.7"

[package.extras]
docs = ["furo (>=2021.8.17b43)", "sphinx (>=4.1)", "sphinx-autodoc-typehints (>=1.12)"]
testing = ["covdefaults (>=1.2.0)", "coverage (>=4)", "pytest (>=4)", "pytest-cov", "pytest-timeout (>=1.4.2)"]

[[package]]
name = "flake8"
version = "4.0.1"
description = "the modular source code checker: pep8 pyflakes and co"
category = "dev"
optional = false
python-versions = ">=3.6"

[package.dependencies]
importlib-metadata = {version = "<4.3", markers = "python_version < \"3.8\""}
mccabe = ">=0.6.0,<0.7.0"
pycodestyle = ">=2.8.0,<2.9.0"
pyflakes = ">=2.4.0,<2.5.0"

[[package]]
name = "flatbuffers"
version = "1.12"
description = "The FlatBuffers serialization format for Python"
category = "dev"
optional = false
python-versions = "*"

[[package]]
name = "gast"
version = "0.4.0"
description = "Python AST that abstracts the underlying Python version"
category = "dev"
optional = false
python-versions = ">=2.7, !=3.0.*, !=3.1.*, !=3.2.*, !=3.3.*"

[[package]]
name = "google-api-core"
version = "2.8.2"
description = "Google API client core library"
category = "dev"
optional = false
python-versions = ">=3.6"

[package.dependencies]
google-auth = ">=1.25.0,<3.0dev"
googleapis-common-protos = ">=1.56.2,<2.0dev"
protobuf = ">=3.15.0,<5.0.0dev"
requests = ">=2.18.0,<3.0.0dev"

[package.extras]
grpc = ["grpcio (>=1.33.2,<2.0dev)", "grpcio-status (>=1.33.2,<2.0dev)"]

[[package]]
name = "google-auth"
version = "2.9.1"
description = "Google Authentication Library"
category = "dev"
optional = false
python-versions = ">=2.7,!=3.0.*,!=3.1.*,!=3.2.*,!=3.3.*,!=3.4.*,!=3.5.*"

[package.dependencies]
cachetools = ">=2.0.0,<6.0"
pyasn1-modules = ">=0.2.1"
rsa = {version = ">=3.1.4,<5", markers = "python_version >= \"3.6\""}
six = ">=1.9.0"

[package.extras]
aiohttp = ["requests (>=2.20.0,<3.0.0dev)", "aiohttp (>=3.6.2,<4.0.0dev)"]
enterprise_cert = ["cryptography (==36.0.2)", "pyopenssl (==22.0.0)"]
pyopenssl = ["pyopenssl (>=20.0.0)"]
reauth = ["pyu2f (>=0.1.5)"]

[[package]]
name = "google-auth-oauthlib"
version = "0.4.6"
description = "Google Authentication Library"
category = "dev"
optional = false
python-versions = ">=3.6"

[package.dependencies]
google-auth = ">=1.0.0"
requests-oauthlib = ">=0.7.0"

[package.extras]
tool = ["click (>=6.0.0)"]

[[package]]
name = "google-cloud-core"
version = "2.3.1"
description = "Google Cloud API client core library"
category = "dev"
optional = false
python-versions = ">=3.6"

[package.dependencies]
google-api-core = ">=1.31.5,<2.0.0 || >2.3.0,<3.0.0dev"
google-auth = ">=1.25.0,<3.0dev"

[package.extras]
grpc = ["grpcio (>=1.8.2,<2.0dev)"]

[[package]]
name = "google-cloud-storage"
version = "2.4.0"
description = "Google Cloud Storage API client library"
category = "dev"
optional = false
python-versions = ">=3.7"

[package.dependencies]
google-api-core = ">=1.31.5,<2.0.0 || >2.3.0,<3.0.0dev"
google-auth = ">=1.25.0,<3.0dev"
google-cloud-core = ">=2.3.0,<3.0dev"
google-resumable-media = ">=2.3.2"
requests = ">=2.18.0,<3.0.0dev"

[package.extras]
protobuf = ["protobuf (<5.0.0dev)"]

[[package]]
name = "google-crc32c"
version = "1.3.0"
description = "A python wrapper of the C library 'Google CRC32C'"
category = "dev"
optional = false
python-versions = ">=3.6"

[package.extras]
testing = ["pytest"]

[[package]]
name = "google-pasta"
version = "0.2.0"
description = "pasta is an AST-based Python refactoring library"
category = "dev"
optional = false
python-versions = "*"

[package.dependencies]
six = "*"

[[package]]
name = "google-resumable-media"
version = "2.3.3"
description = "Utilities for Google Media Downloads and Resumable Uploads"
category = "dev"
optional = false
python-versions = ">= 3.6"

[package.dependencies]
google-crc32c = ">=1.0,<2.0dev"

[package.extras]
aiohttp = ["aiohttp (>=3.6.2,<4.0.0dev)"]
requests = ["requests (>=2.18.0,<3.0.0dev)"]

[[package]]
name = "googleapis-common-protos"
version = "1.56.4"
description = "Common protobufs used in Google APIs"
category = "dev"
optional = false
python-versions = ">=3.7"

[package.dependencies]
protobuf = ">=3.15.0,<5.0.0dev"

[package.extras]
grpc = ["grpcio (>=1.0.0,<2.0.0dev)"]

[[package]]
name = "grpcio"
version = "1.47.0"
description = "HTTP/2-based RPC framework"
category = "dev"
optional = false
python-versions = ">=3.6"

[package.dependencies]
six = ">=1.5.2"

[package.extras]
protobuf = ["grpcio-tools (>=1.47.0)"]

[[package]]
name = "h5py"
version = "3.7.0"
description = "Read and write HDF5 files from Python"
category = "dev"
optional = false
python-versions = ">=3.7"

[package.dependencies]
numpy = ">=1.14.5"

[[package]]
name = "huggingface-hub"
version = "0.8.1"
description = "Client library to download and publish models, datasets and other repos on the huggingface.co hub"
category = "dev"
optional = false
python-versions = ">=3.7.0"

[package.dependencies]
filelock = "*"
importlib-metadata = {version = "*", markers = "python_version < \"3.8\""}
packaging = ">=20.9"
pyyaml = ">=5.1"
requests = "*"
tqdm = "*"
typing-extensions = ">=3.7.4.3"

[package.extras]
all = ["pytest", "pytest-cov", "datasets", "soundfile", "black (>=22.0,<23.0)", "isort (>=5.5.4)", "flake8 (>=3.8.3)"]
dev = ["pytest", "pytest-cov", "datasets", "soundfile", "black (>=22.0,<23.0)", "isort (>=5.5.4)", "flake8 (>=3.8.3)"]
fastai = ["toml", "fastai (>=2.4)", "fastcore (>=1.3.27)"]
quality = ["black (>=22.0,<23.0)", "isort (>=5.5.4)", "flake8 (>=3.8.3)"]
tensorflow = ["tensorflow", "pydot", "graphviz"]
testing = ["pytest", "pytest-cov", "datasets", "soundfile"]
torch = ["torch"]

[[package]]
name = "identify"
version = "2.5.1"
description = "File identification library for Python"
category = "dev"
optional = false
python-versions = ">=3.7"

[package.extras]
license = ["ukkonen"]

[[package]]
name = "idna"
version = "3.3"
description = "Internationalized Domain Names in Applications (IDNA)"
category = "main"
optional = false
python-versions = ">=3.5"

[[package]]
name = "importlib-metadata"
version = "4.2.0"
description = "Read metadata from Python packages"
category = "main"
optional = false
python-versions = ">=3.6"

[package.dependencies]
typing-extensions = {version = ">=3.6.4", markers = "python_version < \"3.8\""}
zipp = ">=0.5"

[package.extras]
docs = ["sphinx", "jaraco.packaging (>=8.2)", "rst.linker (>=1.9)"]
testing = ["pytest (>=4.6)", "pytest-checkdocs (>=2.4)", "pytest-flake8", "pytest-cov", "pytest-enabler (>=1.0.1)", "packaging", "pep517", "pyfakefs", "flufl.flake8", "pytest-black (>=0.3.7)", "pytest-mypy", "importlib-resources (>=1.3)"]

[[package]]
name = "iniconfig"
version = "1.1.1"
description = "iniconfig: brain-dead simple config-ini parsing"
category = "dev"
optional = false
python-versions = "*"

[[package]]
name = "ipdb"
version = "0.13.9"
description = "IPython-enabled pdb"
category = "dev"
optional = false
python-versions = ">=2.7"

[package.dependencies]
decorator = {version = "*", markers = "python_version > \"3.6\""}
ipython = {version = ">=7.17.0", markers = "python_version > \"3.6\""}
toml = {version = ">=0.10.2", markers = "python_version > \"3.6\""}

[[package]]
name = "ipython"
version = "7.34.0"
description = "IPython: Productive Interactive Computing"
category = "dev"
optional = false
python-versions = ">=3.7"

[package.dependencies]
appnope = {version = "*", markers = "sys_platform == \"darwin\""}
backcall = "*"
colorama = {version = "*", markers = "sys_platform == \"win32\""}
decorator = "*"
jedi = ">=0.16"
matplotlib-inline = "*"
pexpect = {version = ">4.3", markers = "sys_platform != \"win32\""}
pickleshare = "*"
prompt-toolkit = ">=2.0.0,<3.0.0 || >3.0.0,<3.0.1 || >3.0.1,<3.1.0"
pygments = "*"
traitlets = ">=4.2"

[package.extras]
all = ["Sphinx (>=1.3)", "ipykernel", "ipyparallel", "ipywidgets", "nbconvert", "nbformat", "nose (>=0.10.1)", "notebook", "numpy (>=1.17)", "pygments", "qtconsole", "requests", "testpath"]
doc = ["Sphinx (>=1.3)"]
kernel = ["ipykernel"]
nbconvert = ["nbconvert"]
nbformat = ["nbformat"]
notebook = ["notebook", "ipywidgets"]
parallel = ["ipyparallel"]
qtconsole = ["qtconsole"]
test = ["nose (>=0.10.1)", "requests", "testpath", "pygments", "nbformat", "ipykernel", "numpy (>=1.17)"]

[[package]]
name = "isort"
version = "5.10.1"
description = "A Python utility / library to sort Python imports."
category = "dev"
optional = false
python-versions = ">=3.6.1,<4.0"

[package.extras]
pipfile_deprecated_finder = ["pipreqs", "requirementslib"]
requirements_deprecated_finder = ["pipreqs", "pip-api"]
colors = ["colorama (>=0.4.3,<0.5.0)"]
plugins = ["setuptools"]

[[package]]
name = "jedi"
version = "0.18.1"
description = "An autocompletion tool for Python that can be used for text editors."
category = "dev"
optional = false
python-versions = ">=3.6"

[package.dependencies]
parso = ">=0.8.0,<0.9.0"

[package.extras]
qa = ["flake8 (==3.8.3)", "mypy (==0.782)"]
testing = ["Django (<3.1)", "colorama", "docopt", "pytest (<7.0.0)"]

[[package]]
name = "jinja2"
version = "3.1.2"
description = "A very fast and expressive template engine."
category = "main"
optional = false
python-versions = ">=3.7"

[package.dependencies]
MarkupSafe = ">=2.0"

[package.extras]
i18n = ["Babel (>=2.7)"]

[[package]]
name = "joblib"
version = "1.1.0"
description = "Lightweight pipelining with Python functions"
category = "dev"
optional = false
python-versions = ">=3.6"

[[package]]
name = "keras"
version = "2.9.0"
description = "Deep learning for humans."
category = "dev"
optional = false
python-versions = "*"

[[package]]
name = "keras-preprocessing"
version = "1.1.2"
description = "Easy data preprocessing and data augmentation for deep learning models"
category = "dev"
optional = false
python-versions = "*"

[package.dependencies]
numpy = ">=1.9.1"
six = ">=1.9.0"

[package.extras]
image = ["scipy (>=0.14)", "Pillow (>=5.2.0)"]
pep8 = ["flake8"]
tests = ["pandas", "pillow", "tensorflow", "keras", "pytest", "pytest-xdist", "pytest-cov"]

[[package]]
name = "kfserving"
version = "0.3.0.2"
description = "KFServing Python SDK"
category = "dev"
optional = false
python-versions = ">=3.6"

[package.dependencies]
adal = ">=1.2.2"
argparse = ">=1.4.0"
azure-storage-blob = ">=1.3.0,<=2.1.0"
certifi = ">=14.05.14"
google-cloud-storage = ">=1.16.0"
kubernetes = "10.0.1"
minio = ">=4.0.9"
numpy = ">=1.17.3"
python-dateutil = ">=2.5.3"
six = ">=1.10"
table-logger = ">=0.3.5"
tornado = ">=1.4.1"
urllib3 = ">=1.15.1"

[package.extras]
test = ["pytest", "pytest-tornasync", "mypy"]

[[package]]
name = "kubernetes"
version = "10.0.1"
description = "Kubernetes python client"
category = "dev"
optional = false
python-versions = "*"

[package.dependencies]
certifi = ">=14.05.14"
google-auth = ">=1.0.1"
python-dateutil = ">=2.5.3"
pyyaml = ">=3.12"
requests = "*"
requests-oauthlib = "*"
six = ">=1.9.0"
urllib3 = ">=1.24.2"
websocket-client = ">=0.32.0,<0.40.0 || >0.40.0,<0.41.0 || >=0.43.0"

[package.extras]
adal = ["adal (>=1.0.2)"]

[[package]]
name = "libclang"
version = "14.0.1"
description = "Clang Python Bindings, mirrored from the official LLVM repo: https://github.com/llvm/llvm-project/tree/main/clang/bindings/python, to make the installation process easier."
category = "dev"
optional = false
python-versions = "*"

[[package]]
name = "lightgbm"
version = "3.3.2"
description = "LightGBM Python Package"
category = "dev"
optional = false
python-versions = "*"

[package.dependencies]
numpy = "*"
scikit-learn = "!=0.22.0"
scipy = "*"

[package.extras]
dask = ["dask[array] (>=2.0.0)", "dask[dataframe] (>=2.0.0)", "dask[distributed] (>=2.0.0)", "pandas"]

[[package]]
name = "markdown"
version = "3.3.5"
description = "Python implementation of Markdown."
category = "dev"
optional = false
python-versions = ">=3.6"

[package.extras]
testing = ["coverage", "pyyaml"]

[[package]]
name = "markupsafe"
version = "2.1.1"
description = "Safely add untrusted strings to HTML/XML markup."
category = "main"
optional = false
python-versions = ">=3.7"

[[package]]
name = "matplotlib-inline"
version = "0.1.3"
description = "Inline Matplotlib backend for Jupyter"
category = "dev"
optional = false
python-versions = ">=3.5"

[package.dependencies]
traitlets = "*"

[[package]]
name = "mccabe"
version = "0.6.1"
description = "McCabe checker, plugin for flake8"
category = "dev"
optional = false
python-versions = "*"

[[package]]
name = "minio"
version = "7.1.10"
description = "MinIO Python SDK for Amazon S3 Compatible Cloud Storage"
category = "dev"
optional = false
python-versions = "*"

[package.dependencies]
certifi = "*"
urllib3 = "*"

[[package]]
name = "msgpack"
version = "1.0.4"
description = "MessagePack serializer"
category = "main"
optional = false
python-versions = "*"

[[package]]
name = "msgpack-numpy"
version = "0.4.8"
description = "Numpy data serialization using msgpack"
category = "main"
optional = false
python-versions = "*"

[package.dependencies]
msgpack = ">=0.5.2"
numpy = ">=1.9.0"

[[package]]
name = "nodeenv"
version = "1.7.0"
description = "Node.js virtual environment builder"
category = "dev"
optional = false
python-versions = ">=2.7,!=3.0.*,!=3.1.*,!=3.2.*,!=3.3.*,!=3.4.*,!=3.5.*,!=3.6.*"

[[package]]
name = "numpy"
version = "1.21.6"
description = "NumPy is the fundamental package for array computing with Python."
category = "main"
optional = false
python-versions = ">=3.7,<3.11"

[[package]]
name = "oauthlib"
version = "3.2.0"
description = "A generic, spec-compliant, thorough implementation of the OAuth request-signing logic"
category = "dev"
optional = false
python-versions = ">=3.6"

[package.extras]
rsa = ["cryptography (>=3.0.0)"]
signals = ["blinker (>=1.4.0)"]
signedtoken = ["cryptography (>=3.0.0)", "pyjwt (>=2.0.0,<3)"]

[[package]]
name = "opt-einsum"
version = "3.3.0"
description = "Optimizing numpys einsum function"
category = "dev"
optional = false
python-versions = ">=3.5"

[package.dependencies]
numpy = ">=1.7"

[package.extras]
docs = ["sphinx (==1.2.3)", "sphinxcontrib-napoleon", "sphinx-rtd-theme", "numpydoc"]
tests = ["pytest", "pytest-cov", "pytest-pep8"]

[[package]]
name = "packaging"
version = "20.9"
description = "Core utilities for Python packages"
category = "main"
optional = false
python-versions = ">=2.7, !=3.0.*, !=3.1.*, !=3.2.*, !=3.3.*"

[package.dependencies]
pyparsing = ">=2.0.2"

[[package]]
name = "pandas"
version = "1.1.5"
description = "Powerful data structures for data analysis, time series, and statistics"
category = "dev"
optional = false
python-versions = ">=3.6.1"

[package.dependencies]
numpy = ">=1.15.4"
python-dateutil = ">=2.7.3"
pytz = ">=2017.2"

[package.extras]
test = ["pytest (>=4.0.2)", "pytest-xdist", "hypothesis (>=3.58)"]

[[package]]
name = "parso"
version = "0.8.3"
description = "A Python Parser"
category = "dev"
optional = false
python-versions = ">=3.6"

[package.extras]
qa = ["flake8 (==3.8.3)", "mypy (==0.782)"]
testing = ["docopt", "pytest (<6.0.0)"]

[[package]]
name = "pexpect"
version = "4.8.0"
description = "Pexpect allows easy control of interactive console applications."
category = "dev"
optional = false
python-versions = "*"

[package.dependencies]
ptyprocess = ">=0.5"

[[package]]
name = "pickleshare"
version = "0.7.5"
description = "Tiny 'shelve'-like database with concurrency support"
category = "dev"
optional = false
python-versions = "*"

[[package]]
name = "platformdirs"
version = "2.5.2"
description = "A small Python module for determining appropriate platform-specific dirs, e.g. a \"user data dir\"."
category = "dev"
optional = false
python-versions = ">=3.7"

[package.extras]
docs = ["furo (>=2021.7.5b38)", "proselint (>=0.10.2)", "sphinx-autodoc-typehints (>=1.12)", "sphinx (>=4)"]
test = ["appdirs (==1.4.4)", "pytest-cov (>=2.7)", "pytest-mock (>=3.6)", "pytest (>=6)"]

[[package]]
name = "pluggy"
version = "0.13.1"
description = "plugin and hook calling mechanisms for python"
category = "dev"
optional = false
python-versions = ">=2.7, !=3.0.*, !=3.1.*, !=3.2.*, !=3.3.*"

[package.dependencies]
importlib-metadata = {version = ">=0.12", markers = "python_version < \"3.8\""}

[package.extras]
dev = ["pre-commit", "tox"]

[[package]]
name = "pre-commit"
version = "2.20.0"
description = "A framework for managing and maintaining multi-language pre-commit hooks."
category = "dev"
optional = false
python-versions = ">=3.7"

[package.dependencies]
cfgv = ">=2.0.0"
identify = ">=1.0.0"
importlib-metadata = {version = "*", markers = "python_version < \"3.8\""}
nodeenv = ">=0.11.1"
pyyaml = ">=5.1"
toml = "*"
virtualenv = ">=20.0.8"

[[package]]
name = "prompt-toolkit"
version = "3.0.30"
description = "Library for building powerful interactive command lines in Python"
category = "dev"
optional = false
python-versions = ">=3.6.2"

[package.dependencies]
wcwidth = "*"

[[package]]
name = "protobuf"
version = "3.19.4"
description = "Protocol Buffers"
category = "dev"
optional = false
python-versions = ">=3.5"

[[package]]
name = "ptyprocess"
version = "0.7.0"
description = "Run a subprocess in a pseudo terminal"
category = "dev"
optional = false
python-versions = "*"

[[package]]
name = "py"
version = "1.11.0"
description = "library with cross-python path, ini-parsing, io, code, log facilities"
category = "dev"
optional = false
python-versions = ">=2.7, !=3.0.*, !=3.1.*, !=3.2.*, !=3.3.*, !=3.4.*"

[[package]]
name = "pyasn1"
version = "0.4.8"
description = "ASN.1 types and codecs"
category = "dev"
optional = false
python-versions = "*"

[[package]]
name = "pyasn1-modules"
version = "0.2.8"
description = "A collection of ASN.1-based protocols modules."
category = "dev"
optional = false
python-versions = "*"

[package.dependencies]
pyasn1 = ">=0.4.6,<0.5.0"

[[package]]
name = "pycodestyle"
version = "2.8.0"
description = "Python style guide checker"
category = "dev"
optional = false
python-versions = ">=2.7, !=3.0.*, !=3.1.*, !=3.2.*, !=3.3.*, !=3.4.*"

[[package]]
name = "pycparser"
version = "2.21"
description = "C parser in Python"
category = "dev"
optional = false
python-versions = ">=2.7, !=3.0.*, !=3.1.*, !=3.2.*, !=3.3.*"

[[package]]
name = "pydantic"
version = "1.9.1"
description = "Data validation and settings management using python type hints"
category = "main"
optional = false
python-versions = ">=3.6.1"

[package.dependencies]
typing-extensions = ">=3.7.4.3"

[package.extras]
dotenv = ["python-dotenv (>=0.10.4)"]
email = ["email-validator (>=1.0.3)"]

[[package]]
name = "pyflakes"
version = "2.4.0"
description = "passive checker of Python programs"
category = "dev"
optional = false
python-versions = ">=2.7, !=3.0.*, !=3.1.*, !=3.2.*, !=3.3.*"

[[package]]
name = "pygments"
version = "2.12.0"
description = "Pygments is a syntax highlighting package written in Python."
category = "dev"
optional = false
python-versions = ">=3.6"

[[package]]
name = "pyjwt"
version = "2.4.0"
description = "JSON Web Token implementation in Python"
category = "dev"
optional = false
python-versions = ">=3.6"

[package.extras]
crypto = ["cryptography (>=3.3.1)"]
dev = ["sphinx", "sphinx-rtd-theme", "zope.interface", "cryptography (>=3.3.1)", "pytest (>=6.0.0,<7.0.0)", "coverage[toml] (==5.0.4)", "mypy", "pre-commit"]
docs = ["sphinx", "sphinx-rtd-theme", "zope.interface"]
tests = ["pytest (>=6.0.0,<7.0.0)", "coverage[toml] (==5.0.4)"]

[[package]]
name = "pyparsing"
version = "3.0.9"
description = "pyparsing module - Classes and methods to define and execute parsing grammars"
category = "main"
optional = false
python-versions = ">=3.6.8"

[package.extras]
diagrams = ["railroad-diagrams", "jinja2"]

[[package]]
name = "pytest"
version = "6.2.4"
description = "pytest: simple powerful testing with Python"
category = "dev"
optional = false
python-versions = ">=3.6"

[package.dependencies]
atomicwrites = {version = ">=1.0", markers = "sys_platform == \"win32\""}
attrs = ">=19.2.0"
colorama = {version = "*", markers = "sys_platform == \"win32\""}
importlib-metadata = {version = ">=0.12", markers = "python_version < \"3.8\""}
iniconfig = "*"
packaging = "*"
pluggy = ">=0.12,<1.0.0a1"
py = ">=1.8.2"
toml = "*"

[package.extras]
testing = ["argcomplete", "hypothesis (>=3.56)", "mock", "nose", "requests", "xmlschema"]

[[package]]
name = "pytest-cov"
version = "3.0.0"
description = "Pytest plugin for measuring coverage."
category = "dev"
optional = false
python-versions = ">=3.6"

[package.dependencies]
coverage = {version = ">=5.2.1", extras = ["toml"]}
pytest = ">=4.6"

[package.extras]
testing = ["fields", "hunter", "process-tests", "six", "pytest-xdist", "virtualenv"]

[[package]]
name = "python-dateutil"
version = "2.8.2"
description = "Extensions to the standard Python datetime module"
category = "dev"
optional = false
python-versions = "!=3.0.*,!=3.1.*,!=3.2.*,>=2.7"

[package.dependencies]
six = ">=1.5"

[[package]]
name = "python-json-logger"
version = "2.0.4"
description = "A python library adding a json log formatter"
category = "main"
optional = false
python-versions = ">=3.5"

[[package]]
name = "python-on-whales"
version = "0.46.0"
description = "A Docker client for Python, designed to be fun and intuitive!"
category = "main"
optional = false
python-versions = ">=3.7, <4"

[package.dependencies]
pydantic = "*"
requests = "*"
tqdm = "*"
typer = ">=0.4.1"
typing-extensions = "*"

[[package]]
name = "pytz"
version = "2022.1"
description = "World timezone definitions, modern and historical"
category = "dev"
optional = false
python-versions = "*"

[[package]]
name = "pyyaml"
version = "6.0"
description = "YAML parser and emitter for Python"
category = "main"
optional = false
python-versions = ">=3.6"

[[package]]
name = "regex"
version = "2022.7.9"
description = "Alternative regular expression module, to replace re."
category = "dev"
optional = false
python-versions = ">=3.6"

[[package]]
name = "requests"
version = "2.28.1"
description = "Python HTTP for Humans."
category = "main"
optional = false
python-versions = ">=3.7, <4"

[package.dependencies]
certifi = ">=2017.4.17"
charset-normalizer = ">=2,<3"
idna = ">=2.5,<4"
urllib3 = ">=1.21.1,<1.27"

[package.extras]
socks = ["PySocks (>=1.5.6,!=1.5.7)"]
use_chardet_on_py3 = ["chardet (>=3.0.2,<6)"]

[[package]]
name = "requests-oauthlib"
version = "1.3.1"
description = "OAuthlib authentication support for Requests."
category = "dev"
optional = false
python-versions = ">=2.7, !=3.0.*, !=3.1.*, !=3.2.*, !=3.3.*"

[package.dependencies]
oauthlib = ">=3.0.0"
requests = ">=2.0.0"

[package.extras]
rsa = ["oauthlib[signedtoken] (>=3.0.0)"]

[[package]]
name = "rsa"
version = "4.8"
description = "Pure-Python RSA implementation"
category = "dev"
optional = false
python-versions = ">=3.6,<4"

[package.dependencies]
pyasn1 = ">=0.1.3"

[[package]]
name = "scikit-learn"
version = "1.0.2"
description = "A set of python modules for machine learning and data mining"
category = "dev"
optional = false
python-versions = ">=3.7"

[package.dependencies]
joblib = ">=0.11"
numpy = ">=1.14.6"
scipy = ">=1.1.0"
threadpoolctl = ">=2.0.0"

[package.extras]
benchmark = ["matplotlib (>=2.2.3)", "pandas (>=0.25.0)", "memory-profiler (>=0.57.0)"]
docs = ["matplotlib (>=2.2.3)", "scikit-image (>=0.14.5)", "pandas (>=0.25.0)", "seaborn (>=0.9.0)", "memory-profiler (>=0.57.0)", "sphinx (>=4.0.1)", "sphinx-gallery (>=0.7.0)", "numpydoc (>=1.0.0)", "Pillow (>=7.1.2)", "sphinx-prompt (>=1.3.0)", "sphinxext-opengraph (>=0.4.2)"]
examples = ["matplotlib (>=2.2.3)", "scikit-image (>=0.14.5)", "pandas (>=0.25.0)", "seaborn (>=0.9.0)"]
tests = ["matplotlib (>=2.2.3)", "scikit-image (>=0.14.5)", "pandas (>=0.25.0)", "pytest (>=5.0.1)", "pytest-cov (>=2.9.0)", "flake8 (>=3.8.2)", "black (>=21.6b0)", "mypy (>=0.770)", "pyamg (>=4.0.0)"]

[[package]]
name = "scipy"
version = "1.7.3"
description = "SciPy: Scientific Library for Python"
category = "dev"
optional = false
python-versions = ">=3.7,<3.11"

[package.dependencies]
numpy = ">=1.16.5,<1.23.0"

[[package]]
name = "six"
version = "1.16.0"
description = "Python 2 and 3 compatibility utilities"
category = "dev"
optional = false
python-versions = ">=2.7, !=3.0.*, !=3.1.*, !=3.2.*"

[[package]]
name = "table-logger"
version = "0.3.6"
description = "TableLogger is a handy Python utility for logging tabular data into a console or a file."
category = "dev"
optional = false
python-versions = "*"

[package.dependencies]
numpy = "*"

[[package]]
name = "tenacity"
version = "8.0.1"
description = "Retry code until it succeeds"
category = "main"
optional = false
python-versions = ">=3.6"

[package.extras]
doc = ["reno", "sphinx", "tornado (>=4.5)"]

[[package]]
name = "tensorboard"
version = "2.9.1"
description = "TensorBoard lets you watch Tensors Flow"
category = "dev"
optional = false
python-versions = ">=3.6"

[package.dependencies]
absl-py = ">=0.4"
google-auth = ">=1.6.3,<3"
google-auth-oauthlib = ">=0.4.1,<0.5"
grpcio = ">=1.24.3"
markdown = ">=2.6.8"
numpy = ">=1.12.0"
protobuf = ">=3.9.2,<3.20"
requests = ">=2.21.0,<3"
tensorboard-data-server = ">=0.6.0,<0.7.0"
tensorboard-plugin-wit = ">=1.6.0"
werkzeug = ">=1.0.1"

[[package]]
name = "tensorboard-data-server"
version = "0.6.1"
description = "Fast data loading for TensorBoard"
category = "dev"
optional = false
python-versions = ">=3.6"

[[package]]
name = "tensorboard-plugin-wit"
version = "1.8.1"
description = "What-If Tool TensorBoard plugin."
category = "dev"
optional = false
python-versions = "*"

[[package]]
name = "tensorflow"
version = "2.9.1"
description = "TensorFlow is an open source machine learning framework for everyone."
category = "dev"
optional = false
python-versions = ">=3.7"

[package.dependencies]
absl-py = ">=1.0.0"
astunparse = ">=1.6.0"
flatbuffers = ">=1.12,<2"
gast = ">=0.2.1,<=0.4.0"
google-pasta = ">=0.1.1"
grpcio = ">=1.24.3,<2.0"
h5py = ">=2.9.0"
keras = ">=2.9.0rc0,<2.10.0"
keras-preprocessing = ">=1.1.1"
libclang = ">=13.0.0"
numpy = ">=1.20"
opt-einsum = ">=2.3.2"
packaging = "*"
protobuf = ">=3.9.2,<3.20"
six = ">=1.12.0"
tensorboard = ">=2.9,<2.10"
tensorflow-estimator = ">=2.9.0rc0,<2.10.0"
tensorflow-io-gcs-filesystem = ">=0.23.1"
termcolor = ">=1.1.0"
typing-extensions = ">=3.6.6"
wrapt = ">=1.11.0"

[[package]]
name = "tensorflow-estimator"
version = "2.9.0"
description = "TensorFlow Estimator."
category = "dev"
optional = false
python-versions = ">=3.7"

[[package]]
name = "tensorflow-hub"
version = "0.12.0"
description = "TensorFlow Hub is a library to foster the publication, discovery, and consumption of reusable parts of machine learning models."
category = "dev"
optional = false
python-versions = "*"

[package.dependencies]
numpy = ">=1.12.0"
protobuf = ">=3.8.0"

[package.extras]
make_image_classifier = ["keras-preprocessing"]
make_nearest_neighbour_index = ["apache-beam", "annoy"]

[[package]]
name = "tensorflow-io-gcs-filesystem"
version = "0.26.0"
description = "TensorFlow IO"
category = "dev"
optional = false
python-versions = ">=3.7, <3.11"

[package.extras]
tensorflow = ["tensorflow (>=2.9.0,<2.10.0)"]
tensorflow-aarch64 = ["tensorflow-aarch64 (>=2.9.0,<2.10.0)"]
tensorflow-cpu = ["tensorflow-cpu (>=2.9.0,<2.10.0)"]
tensorflow-gpu = ["tensorflow-gpu (>=2.9.0,<2.10.0)"]
tensorflow-rocm = ["tensorflow-rocm (>=2.9.0,<2.10.0)"]

[[package]]
name = "termcolor"
version = "1.1.0"
description = "ANSII Color formatting for output in terminal."
category = "dev"
optional = false
python-versions = "*"

[[package]]
name = "threadpoolctl"
version = "3.1.0"
description = "threadpoolctl"
category = "dev"
optional = false
python-versions = ">=3.6"

[[package]]
name = "tokenizers"
version = "0.12.1"
description = "Fast and Customizable Tokenizers"
category = "dev"
optional = false
python-versions = "*"

[package.extras]
docs = ["sphinx", "sphinx-rtd-theme", "setuptools-rust"]
testing = ["pytest", "requests", "numpy", "datasets"]

[[package]]
name = "toml"
version = "0.10.2"
description = "Python Library for Tom's Obvious, Minimal Language"
category = "dev"
optional = false
python-versions = ">=2.6, !=3.0.*, !=3.1.*, !=3.2.*"

[[package]]
name = "tomli"
version = "2.0.1"
description = "A lil' TOML parser"
category = "dev"
optional = false
python-versions = ">=3.7"

[[package]]
name = "torch"
version = "1.12.0"
description = "Tensors and Dynamic neural networks in Python with strong GPU acceleration"
category = "dev"
optional = false
python-versions = ">=3.7.0"

[package.dependencies]
typing-extensions = "*"

[[package]]
name = "tornado"
version = "6.2"
description = "Tornado is a Python web framework and asynchronous networking library, originally developed at FriendFeed."
category = "dev"
optional = false
python-versions = ">= 3.7"

[[package]]
name = "tqdm"
version = "4.64.0"
description = "Fast, Extensible Progress Meter"
category = "main"
optional = false
python-versions = "!=3.0.*,!=3.1.*,!=3.2.*,!=3.3.*,>=2.7"

[package.dependencies]
colorama = {version = "*", markers = "platform_system == \"Windows\""}

[package.extras]
dev = ["py-make (>=0.1.0)", "twine", "wheel"]
notebook = ["ipywidgets (>=6)"]
slack = ["slack-sdk"]
telegram = ["requests"]

[[package]]
name = "traitlets"
version = "5.3.0"
description = ""
category = "dev"
optional = false
python-versions = ">=3.7"

[package.extras]
test = ["pre-commit", "pytest"]

[[package]]
name = "transformers"
version = "4.20.1"
description = "State-of-the-art Machine Learning for JAX, PyTorch and TensorFlow"
category = "dev"
optional = false
python-versions = ">=3.7.0"

[package.dependencies]
filelock = "*"
huggingface-hub = ">=0.1.0,<1.0"
importlib-metadata = {version = "*", markers = "python_version < \"3.8\""}
numpy = ">=1.17"
packaging = ">=20.0"
pyyaml = ">=5.1"
regex = "!=2019.12.17"
requests = "*"
tokenizers = ">=0.11.1,<0.11.3 || >0.11.3,<0.13"
tqdm = ">=4.27"

[package.extras]
all = ["tensorflow (>=2.3)", "onnxconverter-common", "tf2onnx", "torch (>=1.0)", "jax (>=0.2.8,!=0.3.2,<=0.3.6)", "jaxlib (>=0.1.65,<=0.3.6)", "flax (>=0.3.5)", "optax (>=0.0.8)", "sentencepiece (>=0.1.91,!=0.1.92)", "protobuf (<=3.20.1)", "tokenizers (>=0.11.1,!=0.11.3,<0.13)", "torchaudio", "librosa", "pyctcdecode (>=0.3.0)", "phonemizer", "pillow", "optuna", "ray", "sigopt", "timm", "codecarbon (==1.2.0)"]
audio = ["librosa", "pyctcdecode (>=0.3.0)", "phonemizer"]
codecarbon = ["codecarbon (==1.2.0)"]
deepspeed = ["deepspeed (>=0.6.5)"]
deepspeed-testing = ["deepspeed (>=0.6.5)", "pytest", "pytest-xdist", "timeout-decorator", "parameterized", "psutil", "datasets", "dill (<0.3.5)", "pytest-timeout", "black (>=22.3,<23.0)", "sacrebleu (>=1.4.12,<2.0.0)", "rouge-score", "nltk", "GitPython (<3.1.19)", "hf-doc-builder (>=0.3.0)", "protobuf (<=3.20.1)", "sacremoses", "rjieba", "faiss-cpu", "cookiecutter (==1.7.3)", "optuna"]
dev = ["tensorflow (>=2.3)", "onnxconverter-common", "tf2onnx", "torch (>=1.0)", "jax (>=0.2.8,!=0.3.2,<=0.3.6)", "jaxlib (>=0.1.65,<=0.3.6)", "flax (>=0.3.5)", "optax (>=0.0.8)", "sentencepiece (>=0.1.91,!=0.1.92)", "protobuf (<=3.20.1)", "tokenizers (>=0.11.1,!=0.11.3,<0.13)", "torchaudio", "librosa", "pyctcdecode (>=0.3.0)", "phonemizer", "pillow", "optuna", "ray", "sigopt", "timm", "codecarbon (==1.2.0)", "pytest", "pytest-xdist", "timeout-decorator", "parameterized", "psutil", "datasets", "dill (<0.3.5)", "pytest-timeout", "black (>=22.3,<23.0)", "sacrebleu (>=1.4.12,<2.0.0)", "rouge-score", "nltk", "GitPython (<3.1.19)", "hf-doc-builder (>=0.3.0)", "sacremoses", "rjieba", "faiss-cpu", "cookiecutter (==1.7.3)", "isort (>=5.5.4)", "flake8 (>=3.8.3)", "fugashi (>=1.0)", "ipadic (>=1.0.0,<2.0)", "unidic-lite (>=1.0.7)", "unidic (>=1.0.2)", "hf-doc-builder", "scikit-learn"]
dev-tensorflow = ["pytest", "pytest-xdist", "timeout-decorator", "parameterized", "psutil", "datasets", "dill (<0.3.5)", "pytest-timeout", "black (>=22.3,<23.0)", "sacrebleu (>=1.4.12,<2.0.0)", "rouge-score", "nltk", "GitPython (<3.1.19)", "hf-doc-builder (>=0.3.0)", "protobuf (<=3.20.1)", "sacremoses", "rjieba", "faiss-cpu", "cookiecutter (==1.7.3)", "tensorflow (>=2.3)", "onnxconverter-common", "tf2onnx", "sentencepiece (>=0.1.91,!=0.1.92)", "tokenizers (>=0.11.1,!=0.11.3,<0.13)", "pillow", "isort (>=5.5.4)", "flake8 (>=3.8.3)", "hf-doc-builder", "scikit-learn", "onnxruntime (>=1.4.0)", "onnxruntime-tools (>=1.4.2)", "librosa", "pyctcdecode (>=0.3.0)", "phonemizer"]
dev-torch = ["pytest", "pytest-xdist", "timeout-decorator", "parameterized", "psutil", "datasets", "dill (<0.3.5)", "pytest-timeout", "black (>=22.3,<23.0)", "sacrebleu (>=1.4.12,<2.0.0)", "rouge-score", "nltk", "GitPython (<3.1.19)", "hf-doc-builder (>=0.3.0)", "protobuf (<=3.20.1)", "sacremoses", "rjieba", "faiss-cpu", "cookiecutter (==1.7.3)", "torch (>=1.0)", "sentencepiece (>=0.1.91,!=0.1.92)", "tokenizers (>=0.11.1,!=0.11.3,<0.13)", "torchaudio", "librosa", "pyctcdecode (>=0.3.0)", "phonemizer", "pillow", "optuna", "ray", "sigopt", "timm", "codecarbon (==1.2.0)", "isort (>=5.5.4)", "flake8 (>=3.8.3)", "fugashi (>=1.0)", "ipadic (>=1.0.0,<2.0)", "unidic-lite (>=1.0.7)", "unidic (>=1.0.2)", "hf-doc-builder", "scikit-learn", "onnxruntime (>=1.4.0)", "onnxruntime-tools (>=1.4.2)"]
docs = ["tensorflow (>=2.3)", "onnxconverter-common", "tf2onnx", "torch (>=1.0)", "jax (>=0.2.8,!=0.3.2,<=0.3.6)", "jaxlib (>=0.1.65,<=0.3.6)", "flax (>=0.3.5)", "optax (>=0.0.8)", "sentencepiece (>=0.1.91,!=0.1.92)", "protobuf (<=3.20.1)", "tokenizers (>=0.11.1,!=0.11.3,<0.13)", "torchaudio", "librosa", "pyctcdecode (>=0.3.0)", "phonemizer", "pillow", "optuna", "ray", "sigopt", "timm", "codecarbon (==1.2.0)", "hf-doc-builder"]
docs_specific = ["hf-doc-builder"]
fairscale = ["fairscale (>0.3)"]
flax = ["jax (>=0.2.8,!=0.3.2,<=0.3.6)", "jaxlib (>=0.1.65,<=0.3.6)", "flax (>=0.3.5)", "optax (>=0.0.8)"]
flax-speech = ["librosa", "pyctcdecode (>=0.3.0)", "phonemizer"]
ftfy = ["ftfy"]
integrations = ["optuna", "ray", "sigopt"]
ja = ["fugashi (>=1.0)", "ipadic (>=1.0.0,<2.0)", "unidic-lite (>=1.0.7)", "unidic (>=1.0.2)"]
modelcreation = ["cookiecutter (==1.7.3)"]
onnx = ["onnxconverter-common", "tf2onnx", "onnxruntime (>=1.4.0)", "onnxruntime-tools (>=1.4.2)"]
onnxruntime = ["onnxruntime (>=1.4.0)", "onnxruntime-tools (>=1.4.2)"]
optuna = ["optuna"]
quality = ["black (>=22.3,<23.0)", "isort (>=5.5.4)", "flake8 (>=3.8.3)", "GitPython (<3.1.19)", "hf-doc-builder (>=0.3.0)"]
ray = ["ray"]
retrieval = ["faiss-cpu", "datasets"]
sagemaker = ["sagemaker (>=2.31.0)"]
sentencepiece = ["sentencepiece (>=0.1.91,!=0.1.92)", "protobuf (<=3.20.1)"]
serving = ["pydantic", "uvicorn", "fastapi", "starlette"]
sigopt = ["sigopt"]
sklearn = ["scikit-learn"]
speech = ["torchaudio", "librosa", "pyctcdecode (>=0.3.0)", "phonemizer"]
testing = ["pytest", "pytest-xdist", "timeout-decorator", "parameterized", "psutil", "datasets", "dill (<0.3.5)", "pytest-timeout", "black (>=22.3,<23.0)", "sacrebleu (>=1.4.12,<2.0.0)", "rouge-score", "nltk", "GitPython (<3.1.19)", "hf-doc-builder (>=0.3.0)", "protobuf (<=3.20.1)", "sacremoses", "rjieba", "faiss-cpu", "cookiecutter (==1.7.3)"]
tf = ["tensorflow (>=2.3)", "onnxconverter-common", "tf2onnx"]
tf-cpu = ["tensorflow-cpu (>=2.3)", "onnxconverter-common", "tf2onnx"]
tf-speech = ["librosa", "pyctcdecode (>=0.3.0)", "phonemizer"]
timm = ["timm"]
tokenizers = ["tokenizers (>=0.11.1,!=0.11.3,<0.13)"]
torch = ["torch (>=1.0)"]
torch-speech = ["torchaudio", "librosa", "pyctcdecode (>=0.3.0)", "phonemizer"]
torchhub = ["filelock", "huggingface-hub (>=0.1.0,<1.0)", "importlib-metadata", "numpy (>=1.17)", "packaging (>=20.0)", "protobuf (<=3.20.1)", "regex (!=2019.12.17)", "requests", "sentencepiece (>=0.1.91,!=0.1.92)", "torch (>=1.0)", "tokenizers (>=0.11.1,!=0.11.3,<0.13)", "tqdm (>=4.27)"]
vision = ["pillow"]

[[package]]
name = "typer"
version = "0.6.1"
description = "Typer, build great CLIs. Easy to code. Based on Python type hints."
category = "main"
optional = false
python-versions = ">=3.6"

[package.dependencies]
click = ">=7.1.1,<9.0.0"

[package.extras]
all = ["colorama (>=0.4.3,<0.5.0)", "shellingham (>=1.3.0,<2.0.0)", "rich (>=10.11.0,<13.0.0)"]
dev = ["autoflake (>=1.3.1,<2.0.0)", "flake8 (>=3.8.3,<4.0.0)", "pre-commit (>=2.17.0,<3.0.0)"]
doc = ["mkdocs (>=1.1.2,<2.0.0)", "mkdocs-material (>=8.1.4,<9.0.0)", "mdx-include (>=1.4.1,<2.0.0)"]
test = ["shellingham (>=1.3.0,<2.0.0)", "pytest (>=4.4.0,<5.4.0)", "pytest-cov (>=2.10.0,<3.0.0)", "coverage (>=5.2,<6.0)", "pytest-xdist (>=1.32.0,<2.0.0)", "pytest-sugar (>=0.9.4,<0.10.0)", "mypy (==0.910)", "black (>=22.3.0,<23.0.0)", "isort (>=5.0.6,<6.0.0)", "rich (>=10.11.0,<13.0.0)"]

[[package]]
name = "typing-extensions"
version = "4.3.0"
description = "Backported and Experimental Type Hints for Python 3.7+"
category = "main"
optional = false
python-versions = ">=3.7"

[[package]]
name = "urllib3"
version = "1.26.10"
description = "HTTP library with thread-safe connection pooling, file post, and more."
category = "main"
optional = false
python-versions = ">=2.7, !=3.0.*, !=3.1.*, !=3.2.*, !=3.3.*, !=3.4.*, !=3.5.*, <4"

[package.extras]
brotli = ["brotlicffi (>=0.8.0)", "brotli (>=1.0.9)", "brotlipy (>=0.6.0)"]
secure = ["pyOpenSSL (>=0.14)", "cryptography (>=1.3.4)", "idna (>=2.0.0)", "certifi", "ipaddress"]
socks = ["PySocks (>=1.5.6,!=1.5.7,<2.0)"]

[[package]]
name = "virtualenv"
version = "20.15.1"
description = "Virtual Python Environment builder"
category = "dev"
optional = false
python-versions = "!=3.0.*,!=3.1.*,!=3.2.*,!=3.3.*,!=3.4.*,>=2.7"

[package.dependencies]
distlib = ">=0.3.1,<1"
filelock = ">=3.2,<4"
importlib-metadata = {version = ">=0.12", markers = "python_version < \"3.8\""}
platformdirs = ">=2,<3"
six = ">=1.9.0,<2"

[package.extras]
docs = ["proselint (>=0.10.2)", "sphinx (>=3)", "sphinx-argparse (>=0.2.5)", "sphinx-rtd-theme (>=0.4.3)", "towncrier (>=21.3)"]
testing = ["coverage (>=4)", "coverage-enable-subprocess (>=1)", "flaky (>=3)", "pytest (>=4)", "pytest-env (>=0.6.2)", "pytest-freezegun (>=0.4.1)", "pytest-mock (>=2)", "pytest-randomly (>=1)", "pytest-timeout (>=1)", "packaging (>=20.0)"]

[[package]]
name = "wcwidth"
version = "0.2.5"
description = "Measures the displayed width of unicode strings in a terminal"
category = "dev"
optional = false
python-versions = "*"

[[package]]
name = "websocket-client"
version = "1.3.3"
description = "WebSocket client for Python with low level API options"
category = "dev"
optional = false
python-versions = ">=3.7"

[package.extras]
docs = ["Sphinx (>=3.4)", "sphinx-rtd-theme (>=0.5)"]
optional = ["python-socks", "wsaccel"]
test = ["websockets"]

[[package]]
name = "werkzeug"
version = "2.1.2"
description = "The comprehensive WSGI web application library."
category = "dev"
optional = false
python-versions = ">=3.7"

[package.extras]
watchdog = ["watchdog"]

[[package]]
name = "wrapt"
version = "1.14.1"
description = "Module for decorators, wrappers and monkey patching."
category = "dev"
optional = false
python-versions = "!=3.0.*,!=3.1.*,!=3.2.*,!=3.3.*,!=3.4.*,>=2.7"

[[package]]
name = "zipp"
version = "3.8.1"
description = "Backport of pathlib-compatible object wrapper for zip files"
category = "main"
optional = false
python-versions = ">=3.7"

[package.extras]
docs = ["sphinx", "jaraco.packaging (>=9)", "rst.linker (>=1.9)", "jaraco.tidelift (>=1.4)"]
testing = ["pytest (>=6)", "pytest-checkdocs (>=2.4)", "pytest-flake8", "pytest-cov", "pytest-enabler (>=1.3)", "jaraco.itertools", "func-timeout", "pytest-black (>=0.3.7)", "pytest-mypy (>=0.9.1)"]

[metadata]
lock-version = "1.1"
python-versions = ">=3.7,<3.11"
<<<<<<< HEAD
content-hash = "a03aa692653ceaee993c19ef56c9140a8c374fe3a73cd6192f82f41aceddded7"
=======
content-hash = "4ce156b49511e046a885a28ed7f57c4ee52b61853fc9964bd7182068424b7175"
>>>>>>> 8c8abc96

[metadata.files]
absl-py = []
adal = []
appnope = []
argparse = []
astunparse = []
atomicwrites = []
attrs = []
azure-common = []
azure-storage-blob = []
azure-storage-common = []
backcall = []
cachetools = []
certifi = []
cffi = []
cfgv = []
charset-normalizer = []
click = []
colorama = []
coverage = []
cryptography = []
decorator = []
distlib = []
filelock = []
flake8 = []
flatbuffers = []
gast = []
google-api-core = []
google-auth = []
google-auth-oauthlib = []
google-cloud-core = []
google-cloud-storage = []
google-crc32c = []
google-pasta = []
google-resumable-media = []
googleapis-common-protos = []
grpcio = []
h5py = []
huggingface-hub = []
identify = []
idna = []
importlib-metadata = []
iniconfig = []
ipdb = []
ipython = []
isort = []
jedi = []
jinja2 = []
joblib = []
keras = []
keras-preprocessing = []
kfserving = []
kubernetes = []
libclang = []
<<<<<<< HEAD
=======
lightgbm = []
>>>>>>> 8c8abc96
markdown = []
markupsafe = []
matplotlib-inline = []
mccabe = []
minio = []
msgpack = []
msgpack-numpy = []
nodeenv = []
numpy = []
oauthlib = []
opt-einsum = []
packaging = []
pandas = []
parso = []
pexpect = []
pickleshare = []
platformdirs = []
pluggy = []
pre-commit = []
prompt-toolkit = []
protobuf = []
ptyprocess = []
py = []
pyasn1 = []
pyasn1-modules = []
pycodestyle = []
pycparser = []
pydantic = []
pyflakes = []
pygments = []
pyjwt = []
pyparsing = []
pytest = []
pytest-cov = []
python-dateutil = []
python-json-logger = []
python-on-whales = []
pytz = []
pyyaml = []
regex = []
requests = []
requests-oauthlib = []
rsa = []
scikit-learn = []
scipy = []
six = []
table-logger = []
tenacity = []
tensorboard = []
tensorboard-data-server = []
tensorboard-plugin-wit = []
tensorflow = []
tensorflow-estimator = []
tensorflow-hub = []
tensorflow-io-gcs-filesystem = []
termcolor = []
threadpoolctl = []
tokenizers = []
toml = []
tomli = []
torch = []
tornado = []
tqdm = []
traitlets = []
transformers = []
typer = []
typing-extensions = []
urllib3 = []
virtualenv = []
wcwidth = []
websocket-client = []
werkzeug = []
wrapt = []
zipp = []<|MERGE_RESOLUTION|>--- conflicted
+++ resolved
@@ -1603,11 +1603,7 @@
 [metadata]
 lock-version = "1.1"
 python-versions = ">=3.7,<3.11"
-<<<<<<< HEAD
-content-hash = "a03aa692653ceaee993c19ef56c9140a8c374fe3a73cd6192f82f41aceddded7"
-=======
 content-hash = "4ce156b49511e046a885a28ed7f57c4ee52b61853fc9964bd7182068424b7175"
->>>>>>> 8c8abc96
 
 [metadata.files]
 absl-py = []
@@ -1663,10 +1659,7 @@
 kfserving = []
 kubernetes = []
 libclang = []
-<<<<<<< HEAD
-=======
 lightgbm = []
->>>>>>> 8c8abc96
 markdown = []
 markupsafe = []
 matplotlib-inline = []
