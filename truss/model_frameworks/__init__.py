--- conflicted
+++ resolved
@@ -16,11 +16,8 @@
     ModelFrameworkType.KERAS: Keras(),
     ModelFrameworkType.HUGGINGFACE_TRANSFORMER: HuggingfaceTransformer(),
     ModelFrameworkType.PYTORCH: PyTorch(),
-<<<<<<< HEAD
-    ModelFrameworkType.XGBOOST: XGBoost()
-=======
-    ModelFrameworkType.LIGHTGBM: LightGBM(),
->>>>>>> 8c8abc96
+    ModelFrameworkType.XGBOOST: XGBoost(),
+    ModelFrameworkType.LIGHTGBM: LightGBM()
 }
 
 
@@ -29,11 +26,8 @@
     ModelFrameworkType.KERAS,
     ModelFrameworkType.TENSORFLOW,
     ModelFrameworkType.HUGGINGFACE_TRANSFORMER,
-<<<<<<< HEAD
     ModelFrameworkType.XGBOOST,
-=======
-    ModelFrameworkType.LIGHTGBM,
->>>>>>> 8c8abc96
+    ModelFrameworkType.LIGHTGBM
 ]
 
 
