import sys
from pathlib import Path
from typing import Optional, cast

import rich_click as click

import truss.cli.train.core as train_cli
from truss.cli import remote_cli
from truss.cli.cli import push, truss_cli
from truss.cli.logs import utils as cli_log_utils
from truss.cli.logs.training_log_watcher import TrainingLogWatcher
from truss.cli.train import common as train_common
from truss.cli.train import core
from truss.cli.utils import common
from truss.cli.utils.output import console, error_console
from truss.remote.baseten.remote import BasetenRemote
from truss.remote.remote_factory import RemoteFactory


@click.group()
def train():
    """Subcommands for truss train"""


truss_cli.add_command(train)


def _print_training_job_success_message(
    job_id: str, remote_provider: BasetenRemote
) -> None:
    """Print success message and helpful commands for a training job."""
    console.print("✨ Training job successfully created!", style="green")
    console.print(
        f"🪵 View logs for your job via "
        f"[cyan]'truss train logs --job-id {job_id} [--tail]'[/cyan]\n"
        f"🔍 View metrics for your job via "
        f"[cyan]'truss train metrics --job-id {job_id}'[/cyan]\n"
        f"🌐 Status page: {common.format_link(core.status_page_url(remote_provider.remote_url, job_id))}"
    )


def _prepare_click_context(f: click.Command, params: dict) -> click.Context:
    """create new click context for invoking a command via f.invoke(ctx)"""
    current_ctx = click.get_current_context()
    current_obj = current_ctx.find_root().obj

    ctx = click.Context(f, obj=current_obj)
    ctx.params = params
    return ctx


@train.command(name="push")
@click.argument("config", type=Path, required=True)
@click.option("--remote", type=str, required=False, help="Remote to use")
@click.option("--tail", is_flag=True, help="Tail for status + logs after push.")
@common.common_options()
def push_training_job(config: Path, remote: Optional[str], tail: bool):
    """Run a training job"""
    from truss_train import deployment, loader

    if not remote:
        remote = remote_cli.inquire_remote_name()

    remote_provider: BasetenRemote = cast(
        BasetenRemote, RemoteFactory.create(remote=remote)
    )
    with loader.import_training_project(config) as training_project:
        with console.status("Creating training job...", spinner="dots"):
            project_resp = remote_provider.api.upsert_training_project(
                training_project=training_project
            )

            prepared_job = deployment.prepare_push(
                remote_provider.api, config, training_project.job
            )
            job_resp = remote_provider.api.create_training_job(
                project_id=project_resp["id"], job=prepared_job
            )

        job_id = job_resp["id"]

<<<<<<< HEAD
        _print_training_job_success_message(job_id, remote_provider)
=======
        if job_resp.get("current_status", None) == "TRAINING_JOB_QUEUED":
            console.print(
                f"🟢 Training job is queued. You can check the status of your job by running 'truss train view --job-id={job_id}'.",
                style="green",
            )
        else:
            console.print("✨ Training job successfully created!", style="green")
        console.print(
            f"🪵 View logs for your job via "
            f"[cyan]'truss train logs --job-id {job_id} [--tail]'[/cyan]\n"
            f"🔍 View metrics for your job via "
            f"[cyan]'truss train metrics --job-id {job_id}'[/cyan]\n"
            f"🌐 Status page: {common.format_link(core.status_page_url(remote_provider.remote_url, job_id))}"
        )
>>>>>>> a0bcb367

    if tail:
        project_id, job_id = project_resp["id"], job_resp["id"]
        watcher = TrainingLogWatcher(remote_provider.api, project_id, job_id)
        for log in watcher.watch():
            cli_log_utils.output_log(log)


@train.command(name="recreate")
@click.option(
    "--job-id", type=str, required=False, help="Job ID of Training Job to recreate"
)
@click.option("--remote", type=str, required=False, help="Remote to use")
@click.option("--tail", is_flag=True, help="Tail for status + logs after recreation.")
@common.common_options()
def recreate_training_job(job_id: Optional[str], remote: Optional[str], tail: bool):
    """Recreate an existing training job from an existing job ID"""
    if not remote:
        remote = remote_cli.inquire_remote_name()

    remote_provider: BasetenRemote = cast(
        BasetenRemote, RemoteFactory.create(remote=remote)
    )

    console.print("Recreating training job...", style="bold")
    job_resp = train_cli.recreate_training_job(
        remote_provider=remote_provider, job_id=job_id
    )

    project_id, recreated_job_id = job_resp["training_project"]["id"], job_resp["id"]

    _print_training_job_success_message(recreated_job_id, remote_provider)

    if tail:
        watcher = TrainingLogWatcher(remote_provider.api, project_id, recreated_job_id)
        for log in watcher.watch():
            cli_log_utils.output_log(log)


@train.command(name="logs")
@click.option("--remote", type=str, required=False, help="Remote to use")
@click.option("--project-id", type=str, required=False, help="Project ID.")
@click.option("--job-id", type=str, required=False, help="Job ID.")
@click.option("--tail", is_flag=True, help="Tail for ongoing logs.")
@common.common_options()
def get_job_logs(
    remote: Optional[str], project_id: Optional[str], job_id: Optional[str], tail: bool
):
    """Fetch logs for a training job"""

    if not remote:
        remote = remote_cli.inquire_remote_name()

    remote_provider: BasetenRemote = cast(
        BasetenRemote, RemoteFactory.create(remote=remote)
    )
    project_id, job_id = train_common.get_most_recent_job(
        remote_provider, project_id, job_id
    )

    if not tail:
        logs = remote_provider.api.get_training_job_logs(project_id, job_id)
        for log in cli_log_utils.parse_logs(logs):
            cli_log_utils.output_log(log)
    else:
        log_watcher = TrainingLogWatcher(remote_provider.api, project_id, job_id)
        for log in log_watcher.watch():
            cli_log_utils.output_log(log)


@train.command(name="stop")
@click.option("--project-id", type=str, required=False, help="Project ID.")
@click.option("--job-id", type=str, required=False, help="Job ID.")
@click.option("--all", is_flag=True, help="Stop all running jobs.")
@click.option("--remote", type=str, required=False, help="Remote to use")
@common.common_options()
def stop_job(
    project_id: Optional[str], job_id: Optional[str], all: bool, remote: Optional[str]
):
    """Stop a training job"""

    if not remote:
        remote = remote_cli.inquire_remote_name()

    remote_provider: BasetenRemote = cast(
        BasetenRemote, RemoteFactory.create(remote=remote)
    )
    if all:
        train_cli.stop_all_jobs(remote_provider, project_id)
    else:
        project_id, job_id = train_cli.get_args_for_stop(
            remote_provider, project_id, job_id
        )
        remote_provider.api.stop_training_job(project_id, job_id)
        console.print("Training job stopped successfully.", style="green")


@train.command(name="view")
@click.option(
    "--project-id", type=str, required=False, help="View training jobs for a project."
)
@click.option(
    "--job-id", type=str, required=False, help="View a specific training job."
)
@click.option("--remote", type=str, required=False, help="Remote to use")
@common.common_options()
def view_training(
    project_id: Optional[str], job_id: Optional[str], remote: Optional[str]
):
    """List all training jobs for a project"""

    if not remote:
        remote = remote_cli.inquire_remote_name()

    remote_provider: BasetenRemote = cast(
        BasetenRemote, RemoteFactory.create(remote=remote)
    )
    train_cli.view_training_details(remote_provider, project_id, job_id)


@train.command(name="metrics")
@click.option("--project-id", type=str, required=False, help="Project ID.")
@click.option("--job-id", type=str, required=False, help="Job ID.")
@click.option("--remote", type=str, required=False, help="Remote to use")
@common.common_options()
def get_job_metrics(
    project_id: Optional[str], job_id: Optional[str], remote: Optional[str]
):
    """Get metrics for a training job"""

    if not remote:
        remote = remote_cli.inquire_remote_name()

    remote_provider: BasetenRemote = cast(
        BasetenRemote, RemoteFactory.create(remote=remote)
    )
    train_cli.view_training_job_metrics(remote_provider, project_id, job_id)


@train.command(name="deploy_checkpoints")
@click.option("--project-id", type=str, required=False, help="Project ID.")
@click.option("--job-id", type=str, required=False, help="Job ID.")
@click.option(
    "--config",
    type=str,
    required=False,
    help="path to a python file that defines a DeployCheckpointsConfig",
)
@click.option(
    "--dry-run", is_flag=True, help="Generate a truss config without deploying"
)
@click.option("--remote", type=str, required=False, help="Remote to use")
@common.common_options()
def deploy_checkpoints(
    project_id: Optional[str],
    job_id: Optional[str],
    config: Optional[str],
    remote: Optional[str],
    dry_run: bool,
):
    """
    Deploy a LoRA checkpoint via vLLM.
    """

    if not remote:
        remote = remote_cli.inquire_remote_name()

    remote_provider: BasetenRemote = cast(
        BasetenRemote, RemoteFactory.create(remote=remote)
    )
    prepare_checkpoint_result = train_cli.prepare_checkpoint_deploy(
        remote_provider,
        train_cli.PrepareCheckpointArgs(
            project_id=project_id, job_id=job_id, deploy_config_path=config
        ),
    )

    params = {
        "target_directory": prepare_checkpoint_result.truss_directory,
        "remote": remote,
        "model_name": prepare_checkpoint_result.checkpoint_deploy_config.model_name,
        "publish": True,
        "deployment_name": prepare_checkpoint_result.checkpoint_deploy_config.deployment_name,
    }
    ctx = _prepare_click_context(push, params)
    if dry_run:
        console.print("--dry-run flag provided, not deploying", style="yellow")
    else:
        push.invoke(ctx)
    train_cli.print_deploy_checkpoints_success_message(prepare_checkpoint_result)


@train.command(name="download")
@click.option("--job-id", type=str, required=True, help="Job ID.")
@click.option("--remote", type=str, required=False, help="Remote to use")
@click.option(
    "--target-directory",
    type=click.Path(file_okay=False, dir_okay=True, writable=True, resolve_path=True),
    required=False,
    help="Directory where the file should be downloaded. Defaults to current directory.",
)
@click.option(
    "--no-unzip",
    is_flag=True,
    help="Instructs truss to not unzip the folder upon download.",
)
@common.common_options()
def download_training_job(
    job_id: str, remote: Optional[str], target_directory: Optional[str], no_unzip: bool
) -> None:
    if not job_id:
        error_console.print("Job ID is required")
        sys.exit(1)

    if not remote:
        remote = remote_cli.inquire_remote_name()

    remote_provider: BasetenRemote = cast(
        BasetenRemote, RemoteFactory.create(remote=remote)
    )

    try:
        with console.status(
            "[bold green]Downloading training job data...", spinner="dots"
        ):
            target_path = train_cli.download_training_job_data(
                remote_provider=remote_provider,
                job_id=job_id,
                target_directory=target_directory,
                unzip=not no_unzip,
            )

        console.print(
            f"✨ Training job data downloaded to {target_path}", style="bold green"
        )
    except Exception as e:
        error_console.print(f"Failed to download training job data: {str(e)}")
        sys.exit(1)


@train.command(name="get_checkpoint_urls")
@click.option("--job-id", type=str, required=False, help="Job ID.")
@click.option("--remote", type=str, required=False, help="Remote to use")
@common.common_options()
def download_checkpoint_artifacts(job_id: Optional[str], remote: Optional[str]) -> None:
    if not remote:
        remote = remote_cli.inquire_remote_name()

    remote_provider: BasetenRemote = cast(
        BasetenRemote, RemoteFactory.create(remote=remote)
    )

    try:
        with console.status(
            "[bold green]Retrieving checkpoint artifacts...", spinner="dots"
        ):
            target_path = train_cli.download_checkpoint_artifacts(
                remote_provider=remote_provider, job_id=job_id
            )
        console.print(
            f"✨ Training job checkpoint artifacts downloaded to {target_path}",
            style="bold green",
        )
    except Exception as e:
        error_console.print(f"Failed to download checkpoint artifacts data: {str(e)}")
        sys.exit(1)<|MERGE_RESOLUTION|>--- conflicted
+++ resolved
@@ -79,24 +79,13 @@
 
         job_id = job_resp["id"]
 
-<<<<<<< HEAD
-        _print_training_job_success_message(job_id, remote_provider)
-=======
         if job_resp.get("current_status", None) == "TRAINING_JOB_QUEUED":
             console.print(
                 f"🟢 Training job is queued. You can check the status of your job by running 'truss train view --job-id={job_id}'.",
                 style="green",
             )
         else:
-            console.print("✨ Training job successfully created!", style="green")
-        console.print(
-            f"🪵 View logs for your job via "
-            f"[cyan]'truss train logs --job-id {job_id} [--tail]'[/cyan]\n"
-            f"🔍 View metrics for your job via "
-            f"[cyan]'truss train metrics --job-id {job_id}'[/cyan]\n"
-            f"🌐 Status page: {common.format_link(core.status_page_url(remote_provider.remote_url, job_id))}"
-        )
->>>>>>> a0bcb367
+            _print_training_job_success_message(job_id, remote_provider)
 
     if tail:
         project_id, job_id = project_resp["id"], job_resp["id"]
