--- conflicted
+++ resolved
@@ -356,13 +356,7 @@
         published=published,
     )
 
-<<<<<<< HEAD
-    model_name = tr.spec.config.model_name
-    if not model_name:
-        raise click.UsageError("NoneType model_name provided in the config.yaml")
-=======
     request_data = _extract_request_data(data=data, file=file)
->>>>>>> 3ee4009b
 
     service = remote_provider.get_baseten_service(model_identifier, published)  # type: ignore
     result = service.predict(request_data)
