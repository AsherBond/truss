import copy
import glob
import json
import logging
import sys
from dataclasses import replace
from pathlib import Path
from typing import Callable, List, Optional, Tuple, Union

import numpy as np
import requests
import yaml
from tenacity import Retrying, stop_after_attempt, wait_fixed
from truss.constants import (
    CONTROL_SERVER_PORT,
    INFERENCE_SERVER_PORT,
    TRUSS,
    TRUSS_DIR,
    TRUSS_HASH,
    TRUSS_MODIFIED_TIME,
)
from truss.contexts.image_builder.image_builder import ImageBuilderContext
from truss.contexts.local_loader.load_local import LoadLocal
from truss.docker import (
    Docker,
    get_container_logs,
    get_containers,
    get_images,
    get_urls_from_container,
    kill_containers,
)
from truss.local.local_config_handler import LocalConfigHandler
<<<<<<< HEAD
from truss.patch import calc_truss_patch
from truss.patch.hash import directory_hash
from truss.patch.signature import calc_truss_signature
from truss.patch.types import TrussSignature
=======
from truss.notebook import is_notebook_or_ipython
>>>>>>> fa7efb6e
from truss.readme_generator import generate_readme
from truss.templates.control.control.helpers.types import Patch
from truss.truss_config import TrussConfig
from truss.truss_spec import TrussSpec
from truss.types import Example
from truss.utils import copy_file_path, copy_tree_path, get_max_modified_time_of_dir
from truss.validation import validate_secret_name

logger = logging.getLogger(__name__)

if is_notebook_or_ipython():
    logger.setLevel(logging.INFO)
    logger.addHandler(logging.StreamHandler(sys.stdout))


class TrussHandle:
    def __init__(self, truss_dir: Path) -> None:
        self._truss_dir = truss_dir
        self._spec = TrussSpec(truss_dir)
        self._hash_for_mod_time: Optional[Tuple[float, str]] = None

    @property
    def spec(self) -> TrussSpec:
        return self._spec

    def server_predict(self, request: dict):
        """Run the prediction flow locally."""
        model = LoadLocal.run(self._truss_dir)
        return _prediction_flow(model, request)

    def build_docker_build_context(self, build_dir: Path = None):
        build_dir_path = Path(build_dir) if build_dir is not None else None
        image_builder = ImageBuilderContext.run(self._truss_dir)
        image_builder.prepare_image_build_dir(build_dir_path)

    def build_docker_image(self, build_dir: Path = None, tag: str = None):
        """Builds docker image"""
        image = self.get_docker_image()
        if image is not None:
            return image
        build_dir_path = Path(build_dir) if build_dir is not None else None
        image_builder = ImageBuilderContext.run(self._truss_dir)
        build_image_result = image_builder.build_image(
            build_dir_path, tag, labels=self._get_labels()
        )
        self._store_signature()
        return build_image_result

    def get_docker_image(self):
        """Get docker image for truss if one exists."""
        images = self.get_docker_images_from_label()
        if images and isinstance(images, list):
            return images[0]

    def docker_run(
        self,
        build_dir: Path = None,
        tag: str = None,
        local_port: int = INFERENCE_SERVER_PORT,
        detach=True,
        control_port: int = CONTROL_SERVER_PORT,
    ):
        """
        Builds a docker image and runs it as a container. For control trusses,
        tries to patch.

        Args:
            build_dir: Directory to use for creating docker build context. tag:
            Tags to apply to docker image. local_port: Local port to forward
            inference server to. detach: Run docker container in detached mode.
            control_port: Only for control trusses, Local port to forward
            control server to.

        Returns:
            Container, which can be used to get information about the running,
            including its id. The id can be used to kill the container.
        """
        container = self._try_patch()
        if container is None:
            image = self.build_docker_image(build_dir=build_dir, tag=tag)
            built_tag = image.repo_tags[0]
            secrets_mount_dir_path = _prepare_secrets_mount_dir()
            publish_ports = [[local_port, INFERENCE_SERVER_PORT]]
            if self.spec.use_control_plane:
                publish_ports.append([control_port, CONTROL_SERVER_PORT])

            self.kill_container()
            labels = {
                **self._get_labels(),
                TRUSS: True,
            }
            container = Docker.client().run(
                built_tag,
                publish=publish_ports,
                detach=detach,
                labels=labels,
                mounts=[
                    [
                        "type=bind",
                        f"src={str(secrets_mount_dir_path)}",
                        "target=/secrets",
                    ]
                ],
                gpus="all" if self._spec.config.resources.use_gpu else None,
            )
        model_base_url = f"http://localhost:{local_port}/"
        try:
            _wait_for_model_server(model_base_url)
        except Exception as exc:
            for log in self.container_logs():
<<<<<<< HEAD
                logging.info(log)
            raise exc
=======
                logger.info(log)
            raise e
>>>>>>> fa7efb6e
        logger.info(
            f"Model server started on port {local_port}, docker container id {container.id}"
        )
        return container

    def docker_predict(
        self,
        request: dict,
        build_dir: Path = None,
        tag: str = None,
        local_port: int = INFERENCE_SERVER_PORT,
        detach: bool = True,
        control_port: int = CONTROL_SERVER_PORT,
    ):
        """
        Builds docker image, runs that as a docker container
        and makes a prediction request to the server running on the container.
        Kills the container afterwards. Mostly useful for testing.
        """
        containers = self.get_docker_containers_from_labels()
        if containers:
            container = containers[0]
        else:
            container = self.docker_run(
                build_dir,
                tag,
                local_port=local_port,
                detach=detach,
                control_port=control_port,
            )
        model_base_url = get_urls_from_container(container)[INFERENCE_SERVER_PORT][0]
        resp = requests.post(f"{model_base_url}/v1/models/model:predict", json=request)
        resp.raise_for_status()
        return resp.json()

    def docker_build_setup(self, build_dir: Path = None):
        """
        Set up a directory to build docker image from.

        Returns:
            docker build command.
        """
        image_builder = ImageBuilderContext.run(self._truss_dir)
        image_builder.prepare_image_build_dir(build_dir)
        return image_builder.docker_build_command(build_dir)

    def add_python_requirement(self, python_requirement: str):
        """Add a python requirement to truss model's config."""
        self._update_config(
            lambda conf: replace(
                conf, requirements=[*conf.requirements, python_requirement]
            )
        )

    def add_environment_variable(self, env_var_name: str, env_var_value: str):
        """Add an environment variable to truss model's config."""
        if not env_var_value:
            logger.info("Enviroment value should not empty or none!")
            return

        self._update_config(
            lambda conf: replace(
                conf,
                environment_variables={
                    **conf.environment_variables,
                    env_var_name: env_var_value,
                },
            )
        )

    def add_secret(self, secret_name: str, default_secret_value: str = ""):
        validate_secret_name(secret_name)
        self._update_config(
            lambda conf: replace(
                conf,
                secrets={
                    **conf.secrets,
                    secret_name: default_secret_value,
                },
            )
        )

    def update_requirements(self, requirements: List[str]):
        """Update requirements in truss model's config.

        Replaces requirements in truss model's config with the provided list.
        """
        self._update_config(lambda conf: replace(conf, requirements=requirements))

    def update_requirements_from_file(self, requirements_filepath: str):
        """Update requirements in truss model's config.

        Replaces requirements in truss model's config with those from the file
        at the given path.
        """
        with Path(requirements_filepath).open() as req_file:
            self.update_requirements([line.strip() for line in req_file.readlines()])

    def add_system_package(self, system_package: str):
        """Add a system package requirement to truss model's config."""
        self._update_config(
            lambda conf: replace(
                conf, system_packages=[*conf.system_packages, system_package]
            )
        )

    def add_data(self, file_dir_or_glob: str):
        """Add data to a truss model.

        Accepts a file path, a directory path or a glob. Everything is copied
        under the truss model's data directory.
        """
        self._copy_files(file_dir_or_glob, self._spec.data_dir)

    def add_bundled_package(self, file_dir_or_glob: str):
        """Add a bundled package to a truss model.

        Accepts a file path, a directory path or a glob. Everything is copied
        under the truss model's data directory.
        """
        self._copy_files(file_dir_or_glob, self._spec.bundled_packages_dir)

    def examples(self) -> List[Example]:
        """List truss model's examples.

        Examples are a simple `name to input` dictionary.
        """
        return self._spec.examples

    def update_examples(self, examples: List[Example]):
        """Update truss model's examples.

        Existing examples are replaced whole with the given ones.
        """
        with self._spec.examples_path.open("w") as examples_file:
            examples_to_write = [example.to_dict() for example in examples]
            examples_file.write(yaml.dump(examples_to_write))

    def example(self, name_or_index: Union[str, int]) -> Example:
        """Return lookup an example by name or index.

        Index is 0 based. e.g. example(0) returns the first example.
        """
        examples = self.examples()
        if isinstance(name_or_index, str):
            example_name = name_or_index
            index = _find_example_by_name(examples, example_name)
            if index is None:
                raise ValueError(f"No example named {example_name} was found.")
            return examples[index]
        return self.examples()[name_or_index]

    def add_example(self, example_name: str, example_input: dict):
        """Add example for truss model.

        If the example with the given name already exists then it is overwritten.
        """
        examples = copy.deepcopy(self.examples())
        index = _find_example_by_name(self.examples(), example_name)
        if index is None:
            examples.append(Example(example_name, example_input))
        else:
            examples[index] = Example(example_name, example_input)
        self.update_examples(examples)

    def get_docker_images_from_label(self):
        return get_images(self._get_labels())

    def get_all_docker_images(self):
        """Returns all docker images for this truss.

        Includes images created for previous state of the truss.
        """
        return get_images({TRUSS_DIR: str(self._truss_dir)})

    def get_docker_containers_from_labels(self, all=False, labels=None):
        if labels is None:
            labels = self._get_labels()
        return sorted(get_containers(labels, all=all), key=lambda c: c.created)

    def kill_container(self):
        """Kill container

        Killing is done based on directory of the truss.
        """
        kill_containers({TRUSS_DIR: self._truss_dir})

    def container_logs(self):
        containers = self.get_docker_containers_from_labels(all=True)
        if not containers:
            raise ValueError("No Container is running for truss!")
        return get_container_logs(containers[-1])

    def enable_gpu(self):
        """Enable gpu use for given model.

        This is suggestive, model serving environment may still use cpu, e.g. if
        the setup doesn't have access to a GPU.

        Note that truss would typically use a larger docker base image when this
        is enabled, for example to include the cuda libraries.
        """

        def enable_gpu_fn(conf: TrussConfig):
            new_resources = replace(conf.resources, use_gpu=True)
            return replace(conf, resources=new_resources)

        self._update_config(enable_gpu_fn)

    def apply_patch(self, patches: List[Patch]):
        if not self.spec.use_control_plane:
            raise ValueError("Not a control truss: applying patch is not supported.")

        containers = self.get_docker_containers_from_labels(
            labels={TRUSS_DIR: str(self._truss_dir)}
        )
        if not containers:
            raise ValueError(
                "Only running trusses can be patched: no running containers found for this truss."
            )

        container = containers[0]
        control_url = get_urls_from_container(container)[CONTROL_SERVER_PORT][0]
        resp = requests.post(
            f"{control_url}/patch", json=[patch.to_dict() for patch in patches]
        )
        resp.raise_for_status()
        return resp.json()

    @property
    def is_control_truss(self):
        return self._spec.use_control_plane

    def get_urls_from_truss(self):
        urls = []
        containers = self.get_docker_containers_from_labels()
        for container in containers:
            urls.extend(get_urls_from_container(container)[INFERENCE_SERVER_PORT])
        return urls

    def generate_readme(self):
        return generate_readme(self._spec)

    def update_description(self, description: str):
        self._update_config(lambda conf: replace(conf, description=description))

    def use_control_plane(self, enable: bool = True):
        """Enable control plane.

        Control plane allows loading truss changes into the running model
        container. This is useful during development to iterate on model changes
        quickly.
        """

        def enable_control_plane_fn(conf: TrussConfig):
            return replace(conf, use_control_plane=enable)

        self._update_config(enable_control_plane_fn)

    def calc_patch(self, prev_truss_hash: str) -> Optional[List[Patch]]:
        """Calculates patch of current truss from previous.

        Returns None if signature cannot be found locally for previous truss hash
        or if the change cannot be expressed with currently supported patches.
        """
        prev_sign_str = LocalConfigHandler.get_signature(prev_truss_hash)
        if prev_sign_str is None:
            return None

        prev_sign = TrussSignature.from_dict(json.loads(prev_sign_str))
        return calc_truss_patch(self._truss_dir, prev_sign)

    def _store_signature(self):
        """Store truss signature"""
        sign = calc_truss_signature(self._truss_dir)
        truss_hash = self._truss_hash()
        LocalConfigHandler.add_signature(truss_hash, json.dumps(sign.to_dict()))

    def _copy_files(self, file_dir_or_glob: str, destination_dir: Path):
        item = file_dir_or_glob
        item_path = Path(item)
        if item_path.is_dir():
            copy_tree_path(item_path, destination_dir / item_path.name)
        else:
            filenames = glob.glob(item)
            for filename in filenames:
                filepath = Path(filename)
                copy_file_path(filepath, destination_dir / filepath.name)

    def _get_labels(self):
        truss_mod_time = get_max_modified_time_of_dir(self._truss_dir)
        truss_hash = self._truss_hash()
        return {
            TRUSS_MODIFIED_TIME: truss_mod_time,
            TRUSS_DIR: self._truss_dir,
            TRUSS_HASH: truss_hash,
        }

    def _update_config(self, update_config_fn: Callable[[TrussConfig], TrussConfig]):
        config = update_config_fn(self._spec.config)
        config.write_to_yaml_file(self._spec.config_path)
        # reload spec
        self._spec = TrussSpec(self._truss_dir)

    def _try_patch(self):
        if not self.is_control_truss:
            return None

        containers = self.get_docker_containers_from_labels(
            labels={TRUSS_DIR: str(self._truss_dir)}
        )

        if len(containers) == 0:
            return None

        container = containers[0]
        labels = container.config.labels
        running_truss_hash = labels.get(TRUSS_HASH, None)
        if running_truss_hash is None:
            return None

        current_hash = self._truss_hash()
        if running_truss_hash == current_hash:
            return container
        patches = self.calc_patch(running_truss_hash)
        if patches is None:
            return None

        resp = self.apply_patch(patches)
        if "error" in resp:
            raise f'Failed to patch control truss {resp["error"]}'
        return container

    def _truss_hash(self) -> str:
        truss_mod_time = get_max_modified_time_of_dir(self._truss_dir)
        # If mod time hasn't changed then hash must be the same
        if (
            self._hash_for_mod_time is not None
            and self._hash_for_mod_time[0] == truss_mod_time
        ):
            truss_hash = self._hash_for_mod_time[1]
        else:
            truss_hash = directory_hash(self._truss_dir)
            self._hash_for_mod_time = (truss_mod_time, truss_hash)
        return truss_hash


def _prediction_flow(model, request: dict):
    """This flow attempts to mimic the request life-cycle of a kfserving server"""
    _validate_request_input(request)
    _map_instances_inputs(request)
    if hasattr(model, "preprocess"):
        request = model.preprocess(request)
    response = model.predict(request)
    if hasattr(model, "postprocess"):
        response = model.postprocess(response)
    return response


def _map_instances_inputs(request: dict):
    # TODO(pankaj) Share this code with baseten deployed code
    if "instances" in request and "inputs" not in request:
        request["inputs"] = request["instances"]
    elif "inputs" in request and "instances" not in request:
        request["instances"] = request["inputs"]
    return request


def _validate_request_input(request: dict):
    # TODO(pankaj) Should these checks be there?
    if _is_invalid_list_input_prop(request, "instances") or _is_invalid_list_input_prop(
        request, "inputs"
    ):
        raise Exception(reason='Expected "instances" or "inputs" to be a list')


def _is_invalid_list_input_prop(request: dict, prop: str):
    return prop in request and not _is_valid_list_type(request[prop])


def _is_valid_list_type(obj) -> bool:
    return isinstance(obj, (list, np.ndarray))


def _wait_for_model_server(url: str):
    for attempt in Retrying(stop=stop_after_attempt(10), wait=wait_fixed(2)):
        with attempt:
            resp = requests.get(url)
            resp.raise_for_status()


def _prepare_secrets_mount_dir() -> Path:
    LocalConfigHandler.sync_secrets_mount_dir()
    return LocalConfigHandler.secrets_dir_path()


def _find_example_by_name(examples: List[Example], example_name: str) -> Optional[int]:
    for index, example in enumerate(examples):
        if example.name == example_name:
            return index<|MERGE_RESOLUTION|>--- conflicted
+++ resolved
@@ -30,14 +30,11 @@
     kill_containers,
 )
 from truss.local.local_config_handler import LocalConfigHandler
-<<<<<<< HEAD
+from truss.notebook import is_notebook_or_ipython
 from truss.patch import calc_truss_patch
 from truss.patch.hash import directory_hash
 from truss.patch.signature import calc_truss_signature
 from truss.patch.types import TrussSignature
-=======
-from truss.notebook import is_notebook_or_ipython
->>>>>>> fa7efb6e
 from truss.readme_generator import generate_readme
 from truss.templates.control.control.helpers.types import Patch
 from truss.truss_config import TrussConfig
@@ -148,13 +145,8 @@
             _wait_for_model_server(model_base_url)
         except Exception as exc:
             for log in self.container_logs():
-<<<<<<< HEAD
-                logging.info(log)
+                logger.info(log)
             raise exc
-=======
-                logger.info(log)
-            raise e
->>>>>>> fa7efb6e
         logger.info(
             f"Model server started on port {local_port}, docker container id {container.id}"
         )
