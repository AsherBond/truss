import inspect
import os
import pathlib
import sys
from ast import ClassDef, FunctionDef
from dataclasses import dataclass
from typing import Any, Dict, List, Tuple

import pkg_resources
from packaging import version
from pkg_resources.extern.packaging.requirements import InvalidRequirement

<<<<<<< HEAD
from truss.constants import (HUGGINGFACE_TRANSFORMER, KERAS, PYTORCH, SKLEARN,
                             TENSORFLOW, XGBOOST)
=======
from truss.constants import (HUGGINGFACE_TRANSFORMER, KERAS, LIGHTGBM, PYTORCH,
                             SKLEARN, TENSORFLOW)
>>>>>>> 8c8abc96
from truss.errors import FrameworkNotSupportedError

# list from https://scikit-learn.org/stable/developers/advanced_installation.html
SKLEARN_REQ_MODULE_NAME = {
    'numpy',
    'scipy',
    'joblib',
    'scikit-learn',
    'threadpoolctl',
}

XGBOOST_REQ_MODULE_NAME = {
    'xgboost'
}

# list from https://www.tensorflow.org/install/pip
# if problematic, lets look to https://www.tensorflow.org/install/source
TENSORFLOW_REQ_MODULE_NAME = {
    'tensorflow',
}

LIGHTGBM_REQ_MODULE_NAME = {
    'lightgbm',
}

# list from https://pytorch.org/get-started/locally/
PYTORCH_REQ_MODULE_NAME = {
    'torch',
    'torchvision',
    'torchaudio',
}

HUGGINGFACE_TRANSFORMER_MODULE_NAME = {
}

# lists of versions supported by the truss+base_images
PYTHON_VERSIONS = {
    'py37',
    'py38',
    'py39',
}


def pip_freeze():
    """
    This spawns a subprocess to do a pip freeze programmatically. pip is generally not supported as an API or threadsafe

    Returns: The result of a `pip freeze`

    """
    import pip
    pip_version = pip.__version__
    if version.parse(pip_version) < version.parse('20.1'):
        stream = os.popen('pip freeze -qq')
    else:
        stream = os.popen('pip list --format=freeze')
    this_env_requirements = [line.strip() for line in stream.readlines()]
    return this_env_requirements


def _get_entries_for_packages(list_of_requirements, desired_requirements):
    name_to_req_str = {}
    for req_name in desired_requirements:
        for req_spec_full_str in list_of_requirements:
            req_spec_name, req_version = req_spec_full_str.split('==')
            req_version_base = req_version.split('+')[0]
            if req_name == req_spec_name:
                name_to_req_str[req_name] = f'{req_name}=={req_version_base}'
    return name_to_req_str


def infer_sklearn_packages():
    return _get_entries_for_packages(pip_freeze(), SKLEARN_REQ_MODULE_NAME)


def infer_lightgbm_packages():
    return _get_entries_for_packages(pip_freeze(), LIGHTGBM_REQ_MODULE_NAME)


def infer_tensorflow_packages():
    return _get_entries_for_packages(pip_freeze(), TENSORFLOW_REQ_MODULE_NAME)


def infer_keras_packages():
    return _get_entries_for_packages(pip_freeze(), TENSORFLOW_REQ_MODULE_NAME)


def infer_pytorch_packages():
    return _get_entries_for_packages(pip_freeze(), PYTORCH_REQ_MODULE_NAME)


def infer_huggingface_packages():
    return _get_entries_for_packages(pip_freeze(), HUGGINGFACE_TRANSFORMER_MODULE_NAME)


def infer_xgboost_packages():
    return _get_entries_for_packages(pip_freeze(), XGBOOST_REQ_MODULE_NAME)


def _infer_model_framework(model_class: str):
    model_framework, _, _ = model_class.__module__.partition('.')
    if model_framework == 'transformers':
        return HUGGINGFACE_TRANSFORMER
<<<<<<< HEAD
    if model_framework not in {SKLEARN, TENSORFLOW, KERAS, XGBOOST}:
=======
    if model_framework not in {SKLEARN, TENSORFLOW, KERAS, LIGHTGBM}:
>>>>>>> 8c8abc96
        try:
            import torch
            if issubclass(model_class, torch.nn.Module):
                model_framework = PYTORCH
            else:
                raise FrameworkNotSupportedError(f'Models must be one of '
<<<<<<< HEAD
                                                 f'{HUGGINGFACE_TRANSFORMER}, {SKLEARN}, '
                                                 f'{XGBOOST}, {TENSORFLOW}, or {PYTORCH}. ')
        except ModuleNotFoundError:
            raise FrameworkNotSupportedError(f'Models must be one of '
                                             f'{HUGGINGFACE_TRANSFORMER}, {SKLEARN}, '
                                             f'{XGBOOST}, {TENSORFLOW}, or {PYTORCH}. ')
=======
                                                 f'{HUGGINGFACE_TRANSFORMER}, {SKLEARN}'
                                                 f'{LIGHTGBM}, {TENSORFLOW}, or {PYTORCH}.')
        except ModuleNotFoundError:
            raise FrameworkNotSupportedError(f'Models must be one of '
                                             f'{HUGGINGFACE_TRANSFORMER}, {SKLEARN}'
                                             f'{LIGHTGBM}, {TENSORFLOW}, or {PYTORCH}.')
>>>>>>> 8c8abc96

    return model_framework


@dataclass
class ModelBuildStageOne:
    # the Python Class of the model
    model_type: str
    # the framework that the model is built in
    model_framework: str


def _model_class(model: Any):
    return model.__class__


def infer_python_version() -> str:
    python_major_minor = f'py{sys.version_info.major}{sys.version_info.minor}'
    # might want to fix up this logic
    if python_major_minor not in PYTHON_VERSIONS:
        python_major_minor = None
    return python_major_minor


def infer_model_information(model: Any) -> ModelBuildStageOne:
    model_class = _model_class(model)
    model_framework = _infer_model_framework(model_class)
    model_type = model_class.__name__

    return ModelBuildStageOne(
        model_type,
        model_framework,
    )


def parse_requirements_file(requirements_file: str) -> dict:
    name_to_req_str = {}
    with pathlib.Path(requirements_file).open() as reqs_file:
        for raw_req in reqs_file.readlines():
            try:
                req = pkg_resources.Requirement.parse(raw_req)
                if req.specifier:
                    name_to_req_str[req.name] = str(req)
                else:
                    name_to_req_str[str(req)] = str(req)
            except InvalidRequirement:
                # there might be pip requirements that do not conform
                raw_req = str(raw_req).strip()
                name_to_req_str[f'custom_{raw_req}'] = raw_req
            except ValueError:
                # can't parse empty lines
                pass

    return name_to_req_str


def _infer_model_init_parameters(model_class: Any) -> Tuple[List, List]:
    full_arg_spec = inspect.getfullargspec(model_class.__init__)
    named_args = full_arg_spec.args[1:]
    number_of_kwargs = full_arg_spec.defaults and len(full_arg_spec.defaults) or 0
    required_args = full_arg_spec.args[1:-number_of_kwargs]
    return named_args, required_args


def _infer_model_init_parameters_ast(model_class_def: ClassDef) -> Tuple[List, List]:
    named_args = []
    required_args = []
    init_model_functions = [
        node for node in model_class_def.body if isinstance(node, FunctionDef) and node.name == '__init__'
    ]

    if not init_model_functions:
        return named_args, required_args

    assert len(init_model_functions) == 1, 'There should only be one __init__ function in the model class'
    init_model_function = init_model_functions[0]
    named_args = [arg.arg for arg in init_model_function.args.args][1:]
    number_of_defaults = len(init_model_function.args.defaults)
    required_args = named_args[:-number_of_defaults]
    return named_args, required_args


def validate_provided_parameters_with_model(model_class: Any, provided_parameters: Dict[str, Any]) -> None:
    """
    Validates that all provided parameters match the signature of the model.

    Args:
        model_class: The model class to validate against
        provided_parameters: The parameters to validate
    """
    if type(model_class) == ClassDef:
        named_args, required_args = _infer_model_init_parameters_ast(model_class)
    else:
        named_args, required_args = _infer_model_init_parameters(model_class)

    # Check that there are no extra parameters
    if not named_args:
        return

    if provided_parameters and type(provided_parameters) is not dict:
        raise TypeError(f'Provided parameters must be a dict, not {type(provided_parameters)}')

    for arg in provided_parameters:
        if arg not in named_args:
            raise ValueError(f'Provided parameter {arg} is not a valid init parameter for the model.')

    for arg in required_args:
        if arg not in provided_parameters:
            raise ValueError(f'Required init parameter {arg} was not provided for this model.')<|MERGE_RESOLUTION|>--- conflicted
+++ resolved
@@ -10,13 +10,8 @@
 from packaging import version
 from pkg_resources.extern.packaging.requirements import InvalidRequirement
 
-<<<<<<< HEAD
-from truss.constants import (HUGGINGFACE_TRANSFORMER, KERAS, PYTORCH, SKLEARN,
-                             TENSORFLOW, XGBOOST)
-=======
 from truss.constants import (HUGGINGFACE_TRANSFORMER, KERAS, LIGHTGBM, PYTORCH,
-                             SKLEARN, TENSORFLOW)
->>>>>>> 8c8abc96
+                             SKLEARN, TENSORFLOW, XGBOOST)
 from truss.errors import FrameworkNotSupportedError
 
 # list from https://scikit-learn.org/stable/developers/advanced_installation.html
@@ -120,32 +115,21 @@
     model_framework, _, _ = model_class.__module__.partition('.')
     if model_framework == 'transformers':
         return HUGGINGFACE_TRANSFORMER
-<<<<<<< HEAD
-    if model_framework not in {SKLEARN, TENSORFLOW, KERAS, XGBOOST}:
-=======
-    if model_framework not in {SKLEARN, TENSORFLOW, KERAS, LIGHTGBM}:
->>>>>>> 8c8abc96
+    if model_framework not in {SKLEARN, TENSORFLOW, KERAS, LIGHTGBM, XGBOOST}:
         try:
             import torch
             if issubclass(model_class, torch.nn.Module):
                 model_framework = PYTORCH
             else:
                 raise FrameworkNotSupportedError(f'Models must be one of '
-<<<<<<< HEAD
                                                  f'{HUGGINGFACE_TRANSFORMER}, {SKLEARN}, '
-                                                 f'{XGBOOST}, {TENSORFLOW}, or {PYTORCH}. ')
-        except ModuleNotFoundError:
-            raise FrameworkNotSupportedError(f'Models must be one of '
-                                             f'{HUGGINGFACE_TRANSFORMER}, {SKLEARN}, '
-                                             f'{XGBOOST}, {TENSORFLOW}, or {PYTORCH}. ')
-=======
-                                                 f'{HUGGINGFACE_TRANSFORMER}, {SKLEARN}'
-                                                 f'{LIGHTGBM}, {TENSORFLOW}, or {PYTORCH}.')
+                                                 f'{XGBOOST}, {TENSORFLOW}, {PYTORCH} or '
+                                                 f'{LIGHTGBM} ')
         except ModuleNotFoundError:
             raise FrameworkNotSupportedError(f'Models must be one of '
                                              f'{HUGGINGFACE_TRANSFORMER}, {SKLEARN}'
-                                             f'{LIGHTGBM}, {TENSORFLOW}, or {PYTORCH}.')
->>>>>>> 8c8abc96
+                                             f'{XGBOOST}, {TENSORFLOW}, or {PYTORCH}. '
+                                             f'{LIGHTGBM} ')
 
     return model_framework
 
