--- conflicted
+++ resolved
@@ -1,10 +1,6 @@
 [tool.poetry]
 name = "truss"
-<<<<<<< HEAD
-version = "0.4.10rc4"
-=======
-version = "0.4.10rc5"
->>>>>>> 46901cf9
+version = "0.4.10rc6"
 description = "A seamless bridge from model development to model delivery"
 license = "MIT"
 readme = "README.md"
