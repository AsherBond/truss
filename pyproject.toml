--- conflicted
+++ resolved
@@ -1,10 +1,6 @@
 [tool.poetry]
 name = "truss"
-<<<<<<< HEAD
-version = "0.0.22"
-=======
 version = "0.0.25"
->>>>>>> 8c8abc96
 description = ""
 authors = ["Pankaj Gupta <pankaj@baseten.co>", "Phil Howes <phil@baseten.co>"]
 include = ["*.txt", "*.Dockerfile", "*.md"]
@@ -27,10 +23,6 @@
 pytest = "6.2.4"
 tensorflow = "^2.4.0"
 pre-commit = "^2.18.1"
-<<<<<<< HEAD
-transformers = "<=4.18.0"
-=======
->>>>>>> 8c8abc96
 scikit-learn = "1.0.2"
 pandas = "1.1.5"
 tensorflow-hub = "^0.12.0"
