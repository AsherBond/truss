[tool.poetry]
name = "truss"
<<<<<<< HEAD
version = "0.9.115"
=======
version = "0.9.115rc4"
>>>>>>> 174a4de0
description = "A seamless bridge from model development to model delivery"
license = "MIT"
readme = "README.md"
authors = ["Pankaj Gupta <pankaj@baseten.co>", "Phil Howes <phil@baseten.co>"]
include = ["*.txt", "*.Dockerfile", "*.md"]
repository = "https://github.com/basetenlabs/truss"
keywords = [
    "MLOps",
    "AI",
    "Model Serving",
    "Model Deployment",
    "Machine Learning",
]

packages = [
    { include = "truss", from = "." },
    { include = "truss_chains", from = "./truss-chains" },
    { include = "truss_train", from = "./truss-train" },
]

requires-poetry = ">=2.0"

[tool.poetry.scripts]
truss = "truss.cli.cli:truss_cli"
truss-docker-build-setup = "truss.contexts.docker_build_setup:docker_build_setup"

[tool.poetry.urls]
"Homepage" = "https://truss.baseten.co"
"Bug Reports" = "https://github.com/basetenlabs/truss/issues"
"Documentation" = "https://truss.baseten.co"
"Baseten" = "https://baseten.co"

# Note: *why* are dependencies and defined like this?
# The goal is to factorize the overall truss package into a light-weight `base` part that includes
# e.g. the Truss config and has no heavy dependencies. Other functionalities are organzied into
# components (or "extras") sub-packages, that can be selectively installed (and heavy dependencies
# are only installed as needed).
#
# These sub-packages should have clear separation of concerns, and it should be carefully designed
# how they depend on and import each other (e.g. `base` must not depend on anything else, the
# server does not need local CLI tools).
#
# We want components to be selectable via pip installs (e.g. `pip install truss[server]`).
# Unfortunately poetry dependency groups don't integrate natively with the "extras" concept:
# Specifically, dependencies listed in groups (other than the implicit main group) cannot be used
# for extras.
#
# This leaves us with the following process:
#
# * Use poetry groups only for dev dependencies. These are never included in pip. For dev envs
#   use the following installation command `poetry install --with=dev,dev-server --extras=all`.
# * All other dependencies are in the main group `tool.poetry.dependencies`. Base dependencies are
#   at the top and non-optional.
# * Dependencies from other compoents are listed after, and marked with `optional = false`. If a
#   dependency is needed by mutlipe extras, only add it once, but see next step. This also ensures
#   that poetry resolves *all* dependencies from all extras to be globally consistent.
# * Since poetry groups don't work with extras, we need to make the association between a dependency
#   and the componnent(s) in which it is used in a different way. Because it's cumbersome to fill
#   in `tool.poetry.extras` manually, we automate this process and only define
#   `tool.dependency_metadata` where we map for each extra dependency to one or multiple components
#   that need it.
# * As a pre-commit step `pyproject_toml_linter.py` populates `tool.poetry.extras` groups and also
#   creates an "all"-extras.
#
# TODO: The full factorization is WIP, so far only `base` has been cleanly factored out.
#  All other dependencies are lumped together in "other". Customers should install truss
#  as `pip install truss[local]`, so we temporarily fill local with all deps, until it is properly
#  isolated.
[tool.poetry.dependencies]
# "base" dependencies.
python = ">=3.9,<3.14"
huggingface_hub = ">=0.25.0"
pydantic = ">=2.10.0"
PyYAML = ">=6.0"
tomlkit = ">=0.13.2"
# "non-base" dependencies.
# TODO: until we have resolved the question on how users can install the local tools frictionless
#  (extras cannot be marked to be included by default), all below packages are non-optional.
#  This also means that so far extras defined in `[tool.poetry.extras]` don't have any meaning,
#  since everything is globally included anyway.
Jinja2 = { version = "^3.1.2", optional = false }
aiofiles = { version = "^24.1.0", optional = false }
blake3 = { version = "^1.0.4", optional = false }
boto3 = { version = "^1.34.85", optional = false }
click = { version = "^8.0.3", optional = false }
google-cloud-storage = { version = ">=2.10.0", optional = false }
httpx = { version = ">=0.24.1", optional = false }
httpx-ws = { version = "^0.7.1", optional = false }
inquirerpy = { version = "^0.3.4", optional = false }
libcst = { version = ">=1.1.2", optional = false }
loguru = { version = ">=0.7.2", optional = false }
packaging = { version = ">=20.9", optional = false }
pathspec = { version = ">=0.9.0", optional = false }
psutil = { version = ">=5.9.4", optional = false }
python-json-logger = { version = ">=2.0.2", optional = false }
python-on-whales = { version = ">=0.68.0", optional = false }
requests = { version = ">=2.31", optional = false }
rich = { version = "^13.4.2", optional = false }
rich-click = { version = "^1.6.1", optional = false }
ruff = { version = ">=0.4.8", optional = false }  # Not a dev dep, needed for chains code gen.
tenacity = { version = "^8.0.1", optional = false }
watchfiles = { version = "^0.19.0", optional = false }


[tool.dependency_metadata]
# `base` / `main` deps which are non-optional are always included and don't need to be added here.
Jinja2 = { components = "other" }
aiofiles = { components = "other" }
blake3 = { components = "other" }
boto3 = { components = "other" }
click = { components = "other" }
google-cloud-storage = { components = "other" }
httpx = { components = "other" }
inquirerpy = { components = "other" }
libcst = { components = "other" }
loguru = { components = "other" }
packaging = { components = "other" }
pathspec = { components = "other" }
psutil = { components = "other" }
python-json-logger = { components = "other" }
python-on-whales = { components = "other" }
requests = { components = "other" }
rich = { components = "other" }
rich-click = { components = "other" }
ruff = { components = "other" }
tenacity = { components = "other" }
watchfiles = { components = "other" }

[tool.poetry.group.dev.dependencies]
# These packages are needed as the dev/testing tooling
ruff = "^0.9.0"  # pinning ruff to a higher version for development
coverage = "^6.4.1"
httpx = { extras = ["cli"], version = "*" }
ipdb = "^0.13.9"
ipykernel = "^6.16.0"
ipython = "^7.16"
mypy = "^1.0.0"
nbconvert = "^7.2.1"
pre-commit = "^2.18.1"
pytest = "7.2.0"
pytest-asyncio = "^0.23.6"
pytest-check = "^2.4.1"
pytest-cov = "^3.0.0"
pytest-split = ">=0.10.0"
requests-mock = ">=1.11.0"
types-PyYAML = "^6.0.12.12"
types-aiofiles = ">=24.1.0"
types-requests = "==2.31.0.2"
types-setuptools = "^69.0.0.0"

[tool.poetry.group.dev-server.dependencies]
# These packages are needed to run local tests of server components. Note that the actual
# server deps for building the docker image are (so far) defined in `requirements.txt`-files.
aiohttp = ">3.11.13"
fastapi =">0.114"
flask = "^2.3.3"
msgpack = ">=1.0.2"
msgpack-numpy = ">=0.4.8"
numpy = ">=1.23.5"
opentelemetry-api = ">=1.25.0"
opentelemetry-exporter-otlp = ">=1.25.0"
opentelemetry-sdk = ">=1.25.0"
prometheus-client = "^0.21.1"
truss_transfer="0.0.15rc0"
uvicorn = ">=0.24.0"
uvloop = ">=0.17.0"
websockets = ">=14.0"


[build-system]
build-backend = "poetry.core.masonry.api"
requires = ["poetry-core>=1.2.1"]

[tool.mypy]
ignore_missing_imports = true
python_version = "3.9"
plugins = ["pydantic.mypy"]

[tool.pytest.ini_options]
markers = [
    "integration: marks tests as integration (deselect with '-m \"not integration\"').",
    "asyncio: marks tests as async.",
]
# specify basetemp because the default `/private/var/...` interferes with truss_ignore, which also has a var/ pattern
addopts = "--ignore=smoketests --ignore=baseten-performance-client/tests --basetemp=/tmp/pytest-temp"

[tool.ruff]
src = [".", "truss-chains", "truss-train"]
# Parenthesized context managers are not supported in 3.8 but appear in the `templates` dir
# which still supports 3.8. Therefore use 3.8 for formatting.
target-version = "py38"
line-length = 88
lint.extend-select = [
    "I", # isort
]
lint.ignore = [
    "E402", # module-import-not-at-top
]

[tool.ruff.format]
skip-magic-trailing-comma = true

[tool.ruff.lint.isort]
# Matches the Google Python Style Guide.
section-order = [
    "future",
    "standard-library",
    "third-party",
    "first-party",
    "local-folder",
]
split-on-trailing-comma = false

[tool.ruff.lint.extend-per-file-ignores]
"**tests/samples.py" = [
    "I", # isort
    "F", # flake8
]
"config.py" = [
    "I", # isort
    "F", # flake8
]

[tool.ruff.lint.pycodestyle]
# The formatter can go sometimes go over the 88-character limit, so we want to provide some buffer.
max-line-length = 120

# Note: `tool.poetry.extras` was autogenerated by `pyproject_toml_linter.py`, do not edit manually.
[tool.poetry.extras]
all = []<|MERGE_RESOLUTION|>--- conflicted
+++ resolved
@@ -1,10 +1,6 @@
 [tool.poetry]
 name = "truss"
-<<<<<<< HEAD
-version = "0.9.115"
-=======
-version = "0.9.115rc4"
->>>>>>> 174a4de0
+version = "0.9.116"
 description = "A seamless bridge from model development to model delivery"
 license = "MIT"
 readme = "README.md"
