[tool.poetry]
name = "truss"
<<<<<<< HEAD
version = "0.4.9rc3"
=======
version = "0.4.9rc6"
>>>>>>> 2c4a9ea1
description = "A seamless bridge from model development to model delivery"
license = "MIT"
readme = "README.md"
authors = ["Pankaj Gupta <pankaj@baseten.co>", "Phil Howes <phil@baseten.co>"]
include = ["*.txt", "*.Dockerfile", "*.md"]
repository = "https://github.com/basetenlabs/truss"
keywords = ["MLOps", "AI", "Model Serving", "Model Deployment", "Machine Learning"]

[tool.poetry.urls]
"Homepage" = "https://truss.baseten.co"
"Bug Reports" = "https://github.com/basetenlabs/truss/issues"
"Documentation" = "https://truss.baseten.co"
"Baseten" = "https://baseten.co"

[tool.poetry.dependencies]
python = ">=3.8,<3.12"
numpy = "1.23.5"
msgpack = ">=1.0.2"
msgpack-numpy = ">=0.4.7.1"
packaging = "^20.9"
python-json-logger = ">=2.0.2"
PyYAML = "^6.0"
Jinja2 = "^3.1.2"
python-on-whales = "^0.46.0"
tenacity = "^8.0.1"
single-source = "^0.3.0"
cloudpickle = "^2.2.0"
blake3 = "^0.3.3"
fastapi = "^0.95.0"
uvicorn = "^0.21.1"
httpx = "^0.24.1"
psutil = "^5.9.4"
joblib = "^1.2.0"
<<<<<<< HEAD
dockerfile = "^3.2.0"
virtualenv = "^20.23.0"
watchfiles = "^0.19.0"
yaspin = "^2.3.0"
msgpack-asgi = "1.1.0"
=======
pydantic = "^1.10.9"
>>>>>>> 2c4a9ea1

[tool.poetry.group.builder.dependencies]
python = ">=3.8,<3.12"
packaging = "^20.9"
python-json-logger = ">=2.0.2"
PyYAML = "^6.0"
Jinja2 = "^3.1.2"
tenacity = "^8.0.1"
cloudpickle = "^2.2.0"
single-source = "^0.3.0"
click = "^8.0.3"
requests = "^2.28.1"
blake3 = "^0.3.3"
fastapi = "^0.95.0"
uvicorn = "^0.21.1"
httpx = "^0.24.1"
psutil = "^5.9.4"
dockerfile = "^3.2.0"
virtualenv = "^20.23.0"
watchfiles = "^0.19.0"
yaspin = "^2.3.0"
msgpack-asgi = "1.1.0"

[tool.poetry.dev-dependencies]
torch = "^1.9.0"
ipython = "^7.16"
pytest = "7.2.0"
tensorflow = { version = "^2.4.4", markers = "sys_platform == 'linux'" }
tensorflow-macos = { version = "^2.4.4", markers = "sys_platform == 'darwin'" }
pre-commit = "^2.18.1"
scikit-learn = "1.0.2"
pandas = "1.5.2"
tensorflow-hub = "^0.12.0"
isort = "^5.10.1"
flake8 = "^4.0.1"
ipdb = "^0.13.9"
coverage = "^6.4.1"
pytest-cov = "^3.0.0"
xgboost = "^1.6.1"
lightgbm = "^3.3.2"
transformers = "^4.20.1"
black = "^22.6.0"
nbconvert = "^7.2.1"
ipykernel = "^6.16.0"
dockerfile = "^3.2.0"
virtualenv = "^20.23.0"
watchfiles = "^0.19.0"
yaspin = "^2.3.0"

[tool.poetry.scripts]
truss = 'truss.cli:cli_group'

[tool.poetry.group.dev.dependencies]
mlflow = "^1.29.0"
mypy = "^1.0.0"
pytest-split = "^0.8.1"
httpx = {extras = ["cli"], version = "^0.24.1"}

[build-system]
requires = ["poetry-core>=1.2.1"]
build-backend = "poetry.core.masonry.api"

[tool.isort]
profile = "black"
src_paths = ["isort", "test"]

[tool.mypy]
python_version = 3.8
ignore_missing_imports = true<|MERGE_RESOLUTION|>--- conflicted
+++ resolved
@@ -1,10 +1,6 @@
 [tool.poetry]
 name = "truss"
-<<<<<<< HEAD
-version = "0.4.9rc3"
-=======
 version = "0.4.9rc6"
->>>>>>> 2c4a9ea1
 description = "A seamless bridge from model development to model delivery"
 license = "MIT"
 readme = "README.md"
@@ -38,15 +34,7 @@
 httpx = "^0.24.1"
 psutil = "^5.9.4"
 joblib = "^1.2.0"
-<<<<<<< HEAD
-dockerfile = "^3.2.0"
-virtualenv = "^20.23.0"
-watchfiles = "^0.19.0"
-yaspin = "^2.3.0"
-msgpack-asgi = "1.1.0"
-=======
 pydantic = "^1.10.9"
->>>>>>> 2c4a9ea1
 
 [tool.poetry.group.builder.dependencies]
 python = ">=3.8,<3.12"
@@ -68,7 +56,6 @@
 virtualenv = "^20.23.0"
 watchfiles = "^0.19.0"
 yaspin = "^2.3.0"
-msgpack-asgi = "1.1.0"
 
 [tool.poetry.dev-dependencies]
 torch = "^1.9.0"
