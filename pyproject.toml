[tool.poetry]
name = "truss"
<<<<<<< HEAD
version = "0.5.4"
=======
version = "0.5.5"
>>>>>>> a9173a39
description = "A seamless bridge from model development to model delivery"
license = "MIT"
readme = "README.md"
authors = ["Pankaj Gupta <pankaj@baseten.co>", "Phil Howes <phil@baseten.co>"]
include = ["*.txt", "*.Dockerfile", "*.md"]
repository = "https://github.com/basetenlabs/truss"
keywords = ["MLOps", "AI", "Model Serving", "Model Deployment", "Machine Learning"]

[tool.poetry.urls]
"Homepage" = "https://truss.baseten.co"
"Bug Reports" = "https://github.com/basetenlabs/truss/issues"
"Documentation" = "https://truss.baseten.co"
"Baseten" = "https://baseten.co"

[tool.poetry.dependencies]
python = ">=3.8,<3.12"
numpy = "1.23.5"
msgpack = ">=1.0.2"
msgpack-numpy = ">=0.4.7.1"
packaging = ">=20.9"
python-json-logger = ">=2.0.2"
PyYAML = "^6.0"
Jinja2 = "^3.1.2"
python-on-whales = "^0.46.0"
tenacity = "^8.0.1"
single-source = "^0.3.0"
cloudpickle = "^2.2.0"
blake3 = "^0.3.3"
fastapi = "^0.95.0"
uvicorn = "^0.21.1"
httpx = "^0.24.1"
psutil = "^5.9.4"
joblib = "^1.2.0"
pydantic = "^1.10.9"
boto3 = "^1.26.157"
rich = "^13.4.2"
watchfiles = "^0.19.0"
huggingface_hub = "^0.16.4"
rich-click = "^1.6.1"
inquirerpy = "^0.3.4"

[tool.poetry.group.builder.dependencies]
python = ">=3.8,<3.12"
packaging = ">=20.9"
python-json-logger = ">=2.0.2"
PyYAML = "^6.0"
Jinja2 = "^3.1.2"
tenacity = "^8.0.1"
cloudpickle = "^2.2.0"
single-source = "^0.3.0"
click = "^8.0.3"
requests = "^2.28.1"
blake3 = "^0.3.3"
fastapi = "^0.95.0"
uvicorn = "^0.21.1"
httpx = "^0.24.1"
psutil = "^5.9.4"
huggingface_hub = "^0.16.4"

[tool.poetry.dev-dependencies]
torch = "^1.9.0"
ipython = "^7.16"
pytest = "7.2.0"
tensorflow = { version = "^2.4.4", markers = "sys_platform == 'linux'" }
tensorflow-macos = { version = "^2.4.4", markers = "sys_platform == 'darwin'" }
pre-commit = "^2.18.1"
scikit-learn = "1.0.2"
pandas = "1.5.2"
tensorflow-hub = "^0.12.0"
isort = "^5.10.1"
flake8 = "^4.0.1"
ipdb = "^0.13.9"
coverage = "^6.4.1"
pytest-cov = "^3.0.0"
xgboost = "^1.6.1"
lightgbm = "^3.3.2"
transformers = "^4.20.1"
black = "^22.6.0"
nbconvert = "^7.2.1"
ipykernel = "^6.16.0"
dockerfile = "^3.2.0"

[tool.poetry.scripts]
truss = 'truss.cli:truss_cli'

[tool.poetry.group.dev.dependencies]
mlflow = "^1.29.0"
mypy = "^1.0.0"
pytest-split = "^0.8.1"
httpx = {extras = ["cli"], version = "^0.24.1"}

[build-system]
requires = ["poetry-core>=1.2.1"]
build-backend = "poetry.core.masonry.api"

[tool.isort]
profile = "black"
src_paths = ["isort", "test"]

[tool.mypy]
python_version = 3.8
ignore_missing_imports = true<|MERGE_RESOLUTION|>--- conflicted
+++ resolved
@@ -1,10 +1,6 @@
 [tool.poetry]
 name = "truss"
-<<<<<<< HEAD
-version = "0.5.4"
-=======
 version = "0.5.5"
->>>>>>> a9173a39
 description = "A seamless bridge from model development to model delivery"
 license = "MIT"
 readme = "README.md"
