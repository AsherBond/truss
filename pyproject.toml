--- conflicted
+++ resolved
@@ -1,10 +1,6 @@
 [tool.poetry]
 name = "truss"
-<<<<<<< HEAD
 version = "0.9.115"
-=======
-version = "0.9.114rc0"
->>>>>>> 0a2217e7
 description = "A seamless bridge from model development to model delivery"
 license = "MIT"
 readme = "README.md"
