name: PR

on:
  push:
    branches:
      - main
  pull_request:
    paths:
<<<<<<< HEAD
=======
      - poetry.lock
      - pyproject.yaml
>>>>>>> 8c8abc96
      - "truss/**"
      - .github/workflows/pr.yml

concurrency:
  group: pr-${{ github.ref_name }}
  cancel-in-progress: true

jobs:
  lint:
    runs-on: ubuntu-latest
    steps:
      - uses: actions/checkout@v2
        with:
          lfs: true
      - uses: ./.github/actions/setup-python/
      - run: poetry install
      - run: poetry run pre-commit run --all-files
        env:
          SKIP: isort,flake8
      - run: poetry run isort **/*.py --check-only
      - run: poetry run flake8 truss

  test:
    timeout-minutes: 30
    runs-on: ubuntu-latest
    steps:
      - uses: actions/checkout@v2
        with:
          lfs: true
      - uses: ./.github/actions/setup-python/
      - run: poetry install
      - name: run tests (poetry run pytest...)
        run: poetry run pytest -v --cov=truss -m 'not integration'<|MERGE_RESOLUTION|>--- conflicted
+++ resolved
@@ -6,11 +6,8 @@
       - main
   pull_request:
     paths:
-<<<<<<< HEAD
-=======
       - poetry.lock
       - pyproject.yaml
->>>>>>> 8c8abc96
       - "truss/**"
       - .github/workflows/pr.yml
 
